import customlogger as logger
from db import db


<<<<<<< HEAD

=======
>>>>>>> 3c64dd9e
PROBABILITY_BASE = {0: ("", ""),
                    1: ("Very Low", "vl"),
                    2: ("Low", "lo"),
                    3: ("Medium", "med"),
                    4: ("High", "hi"),
                    5: ("Very High", "vh")}

logger.debug("Creating chihiro.probability_keywords...")

db.cachedb.execute(""" DROP TABLE IF EXISTS probability_keywords """)
db.cachedb.execute("""
    CREATE TABLE IF NOT EXISTS probability_keywords (
        "id" INTEGER UNIQUE PRIMARY KEY,
        "keywords" TEXT UNIQUE,
        "short" TEXT UNIQUE
    )
""")
for prob_id, (prob_name, prob_key) in PROBABILITY_BASE.items():
    db.cachedb.execute("""
        INSERT OR IGNORE INTO probability_keywords ("id", "keywords", "short")
        VALUES (?,?,?)
    """, [prob_id, prob_name, prob_key])
db.cachedb.commit()

logger.debug("chihiro.probability_keywords created.")<|MERGE_RESOLUTION|>--- conflicted
+++ resolved
@@ -2,10 +2,6 @@
 from db import db
 
 
-<<<<<<< HEAD
-
-=======
->>>>>>> 3c64dd9e
 PROBABILITY_BASE = {0: ("", ""),
                     1: ("Very Low", "vl"),
                     2: ("Low", "lo"),
