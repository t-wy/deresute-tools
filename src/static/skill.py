--- conflicted
+++ resolved
@@ -40,49 +40,7 @@
     39: {"id": 39, "name": "Alternate", "keywords": ["alt"], "color": (127, 127, 127)},
     40: {"id": 40, "name": "Refrain", "keywords": ["ref"], "color": (218, 126, 3)},
     41: {"id": 41, "name": "Magic", "keywords": ["mag"], "color": (255, 200, 255)},
-<<<<<<< HEAD
-    42: {"id": 42, "name": "Mutual", "keywords": ["mut"],"color": (191, 191, 191)},
-}
-
-SKILL_SAMPLE = {
-    1: 100001,
-    2: 100077,
-    4: 100023,
-    5: 100027,
-    6: 100161,
-    7: 100075,
-    9: 100055,
-    12: 100085,
-    14: 100223,
-    15: 100361,
-    16: 100853,
-    17: 100017,
-    20: 100395,
-    21: 100371,
-    22: 200399,
-    23: 300377,
-    24: 100383,
-    25: 100481,
-    26: 100499,
-    27: 100577,
-    28: 100661,
-    29: 100663,
-    30: 100701,
-    31: 100683,
-    32: 100707,
-    33: 200697,
-    34: 300715,
-    35: 100963,
-    36: 100849,
-    37: 100745,
-    38: 100797,
-    39: 100809,
-    40: 100913,
-    41: 200945,
-    42: 101015
-=======
     42: {"id": 42, "name": "Mutual", "keywords": ["mut"], "color": (191, 191, 191)},
->>>>>>> 3c64dd9e
 }
 
 SKILL_COLOR_BY_NAME = {
@@ -141,23 +99,15 @@
     15: "{}% SCORE UP to PERFECT notes, halves PERFECT timing window.",
     16: "Repeats the skill of other idols that was last activated.",
     17: "Heals {} life on PERFECT.",
-<<<<<<< HEAD
-    20: "Boosts skill effects of other idols. (SCORE UP/COMBO BONUS UP is boosted by {}%)",
-=======
     20: "Boosts SCORE UP/COMBO BONUS UP skill effects by {}%"
         " and boosts other skill effects of other idols.",
->>>>>>> 3c64dd9e
     21: "If only CUTE idols are in the unit, {}% SCORE UP to PERFECT notes, {}% COMBO BONUS UP.",
     22: "If only COOL idols are in the unit, {}% SCORE UP to PERFECT notes, {}% COMBO BONUS UP.",
     23: "If only PASSION idols are in the unit, {}% SCORE UP to PERFECT notes, {}% COMBO BONUS UP.",
     24: "{}% COMBO BONUS UP, heals {} life on PERFECT",
     25: "With the scale of the life value, COMBO BONUS UP.",
-<<<<<<< HEAD
-    26: "If idols of all 3 types are in the unit, {}% SCORE UP and {} life healing on PERFECT notes, {}% COMBO BONUS UP.",
-=======
     26: "If idols of all 3 types are in the unit, {}% SCORE UP and {} life healing on PERFECT notes,"
         " {}% COMBO BONUS UP.",
->>>>>>> 3c64dd9e
     27: "{}% SCORE UP to PERFECT notes, {}% COMBO BONUS UP.",
     28: "{}% SCORE UP to PERFECT notes, {}% SCORE UP to PERFECT LONG notes.",
     29: "{}% SCORE UP to PERFECT notes, {}% SCORE UP to PERFECT FLICK notes.",
@@ -169,20 +119,14 @@
     35: "With the scale of the VOCAL value of the unit, SCORE UP to PERFECT notes.",
     36: "With the scale of the DANCE value of the unit, SCORE UP to PERFECT notes.",
     37: "With the scale of the VISUAL value of the unit, SCORE UP to PERFECT notes.",
-<<<<<<< HEAD
-    38: "If idols of all 3 types are in the unit, boosts SCORE UP/COMBO BONUS UP skill effects by {}% and boosts other skill effects of other idols.",
-=======
     38: "If idols of all 3 types are in the unit, boosts SCORE UP/COMBO BONUS UP skill effects by {}%"
         " and boosts other skill effects of other idols.",
->>>>>>> 3c64dd9e
     39: "{}% COMBO BONUS DOWN, apply the highest SCORE UP effect activated during LIVE {}% boosted.",
     40: "Apply the highest SCORE UP/COMBO BONUS UP effect activated during LIVE.",
     41: "Activates the effects of all idols in the unit and applies the highest effect.",
     42: "{}% SCORE DOWN, apply the highest COMBO BONUS UP effect activated during LIVE {}% boosted."
     }
 
-<<<<<<< HEAD
-=======
 
 class SkillInact(Enum):
     LIFE_LOW = 1
@@ -197,7 +141,6 @@
     NO_MAGIC_SKILL = 10
 
 
->>>>>>> 3c64dd9e
 SKILL_INACTIVATION_REASON = {
     1: "Not enough life left.",
     2: "The unit does not consist of only CUTE idols.",
@@ -211,12 +154,8 @@
     10: "There are no skills that magic can activate."
     }
 
-<<<<<<< HEAD
-def get_sparkle_bonus(rarity, grand=False):
-=======
 
 def get_sparkle_bonus(rarity: int, grand: bool = False):
->>>>>>> 3c64dd9e
     if grand:
         if rarity > 6:
             return SPARKLE_BONUS_SSR_GRAND
