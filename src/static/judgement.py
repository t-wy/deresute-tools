--- conflicted
+++ resolved
@@ -6,9 +6,6 @@
     GREAT = 1
     NICE = 2
     BAD = 3
-<<<<<<< HEAD
-    MISS = 4
-=======
     MISS = 4
     SKIPPED = -1
 
@@ -33,5 +30,4 @@
         return NotImplemented
 
     def __str__(self):
-        return self.name
->>>>>>> 3c64dd9e
+        return self.name