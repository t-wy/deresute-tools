from enum import Enum


class NoteType(Enum):
    TAP = 0
    LONG = 1
    FLICK = 2
    SLIDE = 3
<<<<<<< HEAD
    DAMAGE = 4
=======
    DAMAGE = -1

    def __str__(self):
        return self.name
>>>>>>> 3c64dd9e
<|MERGE_RESOLUTION|>--- conflicted
+++ resolved
@@ -6,11 +6,7 @@
     LONG = 1
     FLICK = 2
     SLIDE = 3
-<<<<<<< HEAD
-    DAMAGE = 4
-=======
     DAMAGE = -1
 
     def __str__(self):
-        return self.name
->>>>>>> 3c64dd9e
+        return self.name