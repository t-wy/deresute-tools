import os
import subprocess
from ast import literal_eval

import customlogger as logger
from db import db
from gui.viewmodels import custom_card
from logic.card import Card
from settings import TOOL_EXE, TEMP_PATH


def remove_temp(f):
    def decorate(*args, **kwargs):
        res = f(*args, **kwargs)
        if not os.path.exists(TEMP_PATH):
            logger.info("Failed to run CGSS API")
        else:
            os.remove(TEMP_PATH)
        return res

    return decorate


@remove_temp
def _get_cards(game_id):
    subprocess.call(list(map(str, [TOOL_EXE, "card", game_id, TEMP_PATH])))
    if not os.path.exists(TEMP_PATH):
        return
    with open(TEMP_PATH) as fr:
        cards = fr.read().strip().split(",")
        return cards


def post_process(build):
    support = build['backmember_appeal']
    for idx, card in enumerate(build['member_list']):
        if 'custom_info' in card:
            custom_info = card['custom_info']
            query = """
                    INSERT INTO custom_card (
                        "rarity", "image_id", "vocal", "dance", "visual", "life",
                        "leader_skill_id", "skill_type", "condition", "available_time_type", "probability_type",
                        "value", "value_2", "value_3")
                    VALUES (?,?,?,?,?,?,?,?,?,?,?,?,?,?)
                    """
            skill = db.masterdb.execute_and_fetchone("""
                                                        SELECT skill_type, condition, available_time_type, probability_type,
                                                            value, value_2, value_3
                                                        FROM skill_data
                                                        WHERE id = ?
                                                        """, [custom_info['skill_id']])
            attr = [custom_info['rarity'], custom_info['image_card_id'],
                    custom_card.calculate_appeal_life(custom_info['rarity'], custom_info['vocal_pt'], 1),
                    custom_card.calculate_appeal_life(custom_info['rarity'], custom_info['dance_pt'], 2),
                    custom_card.calculate_appeal_life(custom_info['rarity'], custom_info['visual_pt'], 3),
                    custom_card.calculate_appeal_life(custom_info['rarity'], custom_info['life_pt'], 0),
                    custom_info['leader_skill_id']] + list(skill)
            db.cachedb.execute(query, attr)
            db.cachedb.commit()
            
            custom_id = db.cachedb.execute_and_fetchone("SELECT last_insert_rowid()")[0]
            custom_card.generate_custom_card_image(custom_id, custom_info['rarity'], custom_info['image_card_id'])
            
            build['member_list'][idx]['card_id'] = 500000 + custom_id
    
    cards = [
        Card.from_id(_['card_id'], custom_pots=(
            _['potential_param_1'],
            _['potential_param_3'],
            _['potential_param_2'],
            _['potential_param_4'],
            _['potential_param_5']
        ))
        for _ in build['member_list']
    ]
    if len(build['supporter']) > 0:
        cards.append(
            Card.from_id(build['supporter']['card_id'], custom_pots=(
                build['supporter']['potential_param_1'],
                build['supporter']['potential_param_3'],
                build['supporter']['potential_param_2'],
                build['supporter']['potential_param_4'],
                build['supporter']['potential_param_5']
            ))
        )
    return cards, support

@remove_temp
def _get_top_build(live_detail_id, rank=1, player_id=None):
    if rank > 1:
        logger.info("Cannot get units other than #1 due to the absence of tool.py.")
    if id is not None:
        logger.info("Cannot get units other than #1 due to the absence of tool.py.")
    subprocess.call(list(map(str, [TOOL_EXE, "build", live_detail_id, TEMP_PATH])))
    if not os.path.exists(TEMP_PATH):
        return
    with open(TEMP_PATH) as fr:
        build = literal_eval(fr.read())
<<<<<<< HEAD
        return post_process(build)

try:
    from network.tool import get_cards as ___get_cards, get_top_build  as ___get_top_build
    get_cards = ___get_cards
    get_top_build = lambda live_detail_id, rank, player_id: post_process(___get_top_build(live_detail_id, rank, player_id))
except Exception:
    get_cards = _get_cards
    get_top_build = _get_top_build
=======
        support = build['backmember_appeal']
        for idx, card in enumerate(build['member_list']):
            if 'custom_info' in card:
                custom_info = card['custom_info']
                query = """
                        INSERT INTO custom_card (
                            "rarity", "image_id", "vocal", "dance", "visual", "life", "use_training_point",
                            "vocal_point", "dance_point", "visual_point", "life_point", "leader_skill_id",
                            "skill_rank", "skill_type", "use_custom_skill", "condition", "available_time_type",
                            "probability_type", "value", "value_2", "value_3")
                        VALUES (?,?,?,?,?,?,?,?,?,?,?,?,?,?,?,?,?,?,?,?,?)
                        """
                skill = list(db.masterdb.execute_and_fetchone("""
                                                                 SELECT skill_type, condition, available_time_type,
                                                                    probability_type, value, value_2, value_3
                                                                 FROM skill_data
                                                                 WHERE id = ?
                                                                 """, [custom_info['skill_id']]))
                # custom skill id : 5__(skill_type)_(rarity)__(interval)_(duration)
                skill.insert(0, int(str(custom_info['skill_id'])[3]) // 2)
                skill.insert(2, 0)
                attr = [custom_info['rarity'], custom_info['image_card_id'],
                        custom_card.get_stat_from_point(custom_info['rarity'], custom_info['vocal_pt'], 1),
                        custom_card.get_stat_from_point(custom_info['rarity'], custom_info['dance_pt'], 2),
                        custom_card.get_stat_from_point(custom_info['rarity'], custom_info['visual_pt'], 3),
                        custom_card.get_stat_from_point(custom_info['rarity'], custom_info['life_pt'], 0),
                        1, custom_info['vocal_pt'], custom_info['dance_pt'], custom_info['visual_pt'],
                        custom_info['life_pt'], custom_info['leader_skill_id']] + list(skill)
                db.cachedb.execute(query, attr)
                db.cachedb.commit()

                custom_id = db.cachedb.execute_and_fetchone("SELECT last_insert_rowid()")[0]
                custom_card.save_custom_card_image(custom_id, custom_info['rarity'], custom_info['image_card_id'])

                build['member_list'][idx]['card_id'] = 500000 + custom_id

        cards = [
            Card.from_id(_['card_id'], custom_pots=(
                _['potential_param_1'],
                _['potential_param_3'],
                _['potential_param_2'],
                _['potential_param_4'],
                _['potential_param_5']
            ))
            for _ in build['member_list']
        ]
        if len(build['supporter']) > 0:
            cards.append(
                Card.from_id(build['supporter']['card_id'], custom_pots=(
                    build['supporter']['potential_param_1'],
                    build['supporter']['potential_param_3'],
                    build['supporter']['potential_param_2'],
                    build['supporter']['potential_param_4'],
                    build['supporter']['potential_param_5']
                ))
            )
        return cards, support
>>>>>>> 3c64dd9e
<|MERGE_RESOLUTION|>--- conflicted
+++ resolved
@@ -22,7 +22,7 @@
 
 
 @remove_temp
-def _get_cards(game_id):
+def get_cards(game_id):
     subprocess.call(list(map(str, [TOOL_EXE, "card", game_id, TEMP_PATH])))
     if not os.path.exists(TEMP_PATH):
         return
@@ -31,82 +31,13 @@
         return cards
 
 
-def post_process(build):
-    support = build['backmember_appeal']
-    for idx, card in enumerate(build['member_list']):
-        if 'custom_info' in card:
-            custom_info = card['custom_info']
-            query = """
-                    INSERT INTO custom_card (
-                        "rarity", "image_id", "vocal", "dance", "visual", "life",
-                        "leader_skill_id", "skill_type", "condition", "available_time_type", "probability_type",
-                        "value", "value_2", "value_3")
-                    VALUES (?,?,?,?,?,?,?,?,?,?,?,?,?,?)
-                    """
-            skill = db.masterdb.execute_and_fetchone("""
-                                                        SELECT skill_type, condition, available_time_type, probability_type,
-                                                            value, value_2, value_3
-                                                        FROM skill_data
-                                                        WHERE id = ?
-                                                        """, [custom_info['skill_id']])
-            attr = [custom_info['rarity'], custom_info['image_card_id'],
-                    custom_card.calculate_appeal_life(custom_info['rarity'], custom_info['vocal_pt'], 1),
-                    custom_card.calculate_appeal_life(custom_info['rarity'], custom_info['dance_pt'], 2),
-                    custom_card.calculate_appeal_life(custom_info['rarity'], custom_info['visual_pt'], 3),
-                    custom_card.calculate_appeal_life(custom_info['rarity'], custom_info['life_pt'], 0),
-                    custom_info['leader_skill_id']] + list(skill)
-            db.cachedb.execute(query, attr)
-            db.cachedb.commit()
-            
-            custom_id = db.cachedb.execute_and_fetchone("SELECT last_insert_rowid()")[0]
-            custom_card.generate_custom_card_image(custom_id, custom_info['rarity'], custom_info['image_card_id'])
-            
-            build['member_list'][idx]['card_id'] = 500000 + custom_id
-    
-    cards = [
-        Card.from_id(_['card_id'], custom_pots=(
-            _['potential_param_1'],
-            _['potential_param_3'],
-            _['potential_param_2'],
-            _['potential_param_4'],
-            _['potential_param_5']
-        ))
-        for _ in build['member_list']
-    ]
-    if len(build['supporter']) > 0:
-        cards.append(
-            Card.from_id(build['supporter']['card_id'], custom_pots=(
-                build['supporter']['potential_param_1'],
-                build['supporter']['potential_param_3'],
-                build['supporter']['potential_param_2'],
-                build['supporter']['potential_param_4'],
-                build['supporter']['potential_param_5']
-            ))
-        )
-    return cards, support
-
 @remove_temp
-def _get_top_build(live_detail_id, rank=1, player_id=None):
-    if rank > 1:
-        logger.info("Cannot get units other than #1 due to the absence of tool.py.")
-    if id is not None:
-        logger.info("Cannot get units other than #1 due to the absence of tool.py.")
+def get_top_build(live_detail_id):
     subprocess.call(list(map(str, [TOOL_EXE, "build", live_detail_id, TEMP_PATH])))
     if not os.path.exists(TEMP_PATH):
         return
     with open(TEMP_PATH) as fr:
         build = literal_eval(fr.read())
-<<<<<<< HEAD
-        return post_process(build)
-
-try:
-    from network.tool import get_cards as ___get_cards, get_top_build  as ___get_top_build
-    get_cards = ___get_cards
-    get_top_build = lambda live_detail_id, rank, player_id: post_process(___get_top_build(live_detail_id, rank, player_id))
-except Exception:
-    get_cards = _get_cards
-    get_top_build = _get_top_build
-=======
         support = build['backmember_appeal']
         for idx, card in enumerate(build['member_list']):
             if 'custom_info' in card:
@@ -163,5 +94,4 @@
                     build['supporter']['potential_param_5']
                 ))
             )
-        return cards, support
->>>>>>> 3c64dd9e
+        return cards, support