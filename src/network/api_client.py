--- conflicted
+++ resolved
@@ -91,17 +91,10 @@
     return cards, support
 
 @remove_temp
-<<<<<<< HEAD
 def _get_top_build(live_detail_id, rank=1, player_id=None):
-    if rank > 1:
-        logger.info("Cannot get units other than #1 due to the absence of tool.py.")
     if id is not None:
-        logger.info("Cannot get units other than #1 due to the absence of tool.py.")
-    subprocess.call(list(map(str, [TOOL_EXE, "build", live_detail_id, TEMP_PATH])))
-=======
-def get_top_build(live_detail_id, rank):
+        logger.info("Cannot get units by player_id due to the absence of tool.py.")
     subprocess.call(list(map(str, [TOOL_EXE, "build", live_detail_id, rank, TEMP_PATH])))
->>>>>>> 19c89d6b
     if not os.path.exists(TEMP_PATH):
         return
     with open(TEMP_PATH, encoding='utf-8') as fr:
