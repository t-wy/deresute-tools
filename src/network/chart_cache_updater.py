--- conflicted
+++ resolved
@@ -339,16 +339,9 @@
         combo_thresholds[1:-1] -= 1
         multipliers = np.repeat(WEIGHT_RANGE[:-1, 1], combo_thresholds[1:] - combo_thresholds[:-1])
         for timer in COMMON_TIMERS:
-<<<<<<< HEAD
-            live_data['Timer_{}{}'.format(timer[0], timer[2])] = np.repeat(
-                WEIGHT_RANGE[:-1, 1], combo_thresholds[1:] - combo_thresholds[:-1]
-            )[_is_active(notes_data['sec'], timer[0], timer[1], notes_data.iloc[-1]['sec'])].sum() / (
-                    ((WEIGHT_RANGE[1:, 0] - WEIGHT_RANGE[:-1, 0]) * WEIGHT_RANGE[:-1, 1]).sum() / 100 * total_notes)
-=======
             live_data['Timer_{}{}'.format(timer[0], timer[2])] = multipliers[
                 _is_active(notes_data['sec'], timer[0], timer[1], notes_data.iloc[-1]['sec'])
             ].sum() / multipliers.sum()
->>>>>>> edad6cd5
         _insert_into_live_detail_cache(live_data)
     _overwrite_song_name(expanded_song_list)
     db.cachedb.commit()
