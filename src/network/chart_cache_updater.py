--- conflicted
+++ resolved
@@ -320,13 +320,9 @@
         notes_data = pd.read_csv(StringIO(score.decode()))
         live_data["duration"] = notes_data.iloc[-1]['sec']
         if live_data["diff"] == 6:
-<<<<<<< HEAD
-            notes_data = notes_data[(notes_data["type"] < 8) & ((notes_data["visible"].isna()) | (notes_data["visible"] >= 0))].reset_index(drop=True)
-=======
             notes_data = notes_data[(notes_data["type"] < 8) &
                                     ((notes_data["visible"].isna()) | (notes_data["visible"] >= 0))
                                     ].reset_index(drop=True)
->>>>>>> 3c64dd9e
         else:
             notes_data = notes_data[notes_data["type"] < 8].reset_index(drop=True)
         notes_data['note_type'] = classify_note_vectorized(notes_data)
