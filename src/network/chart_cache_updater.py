--- conflicted
+++ resolved
@@ -320,16 +320,11 @@
                 continue
         notes_data = pd.read_csv(StringIO(score.decode()))
         live_data["duration"] = notes_data.iloc[-1]['sec']
-<<<<<<< HEAD
         if live_data["diff"] == 6:
             notes_data = notes_data[(notes_data["type"] < 8) & ((notes_data["visible"].isna()) | (notes_data["visible"] >= 0))].reset_index(drop=True)
         else:
             notes_data = notes_data[notes_data["type"] < 8].reset_index(drop=True)
-        notes_data['note_type'] = notes_data.apply(classify_note, axis=1)
-=======
-        notes_data = notes_data[notes_data["type"] < 10].reset_index(drop=True)
         notes_data['note_type'] = classify_note_vectorized(notes_data)
->>>>>>> 4c3ab900
         note_count = dict(notes_data['note_type'].value_counts())
         for note_type in NoteType:
             key_str = note_type.name.capitalize()
