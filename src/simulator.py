--- conflicted
+++ resolved
@@ -37,16 +37,9 @@
 
 
 class SimulationResult(BaseSimulationResult):
-<<<<<<< HEAD
-    def __init__(self, total_appeal, perfect_score, perfect_score_array, base, deltas, total_life, fans,
-                 full_roll_chance,
-                 abuse_score, abuse_data: AbuseData, cc_fr_base, cc_great_num, cc_base,
-                 perfect_detail = None):
-=======
     def __init__(self, total_appeal: int, perfect_score: int, perfect_score_array: List[int],
                  base: int, deltas: np.ndarray, total_life: int, fans: int, full_roll_chance: float,
                  abuse_score: int, abuse_data: AbuseData, perfect_detail: LiveDetail):
->>>>>>> 3c64dd9e
         super().__init__()
         self.total_appeal = total_appeal
         self.perfect_score = perfect_score
@@ -58,12 +51,6 @@
         self.full_roll_chance = full_roll_chance
         self.abuse_score = abuse_score
         self.abuse_data = abuse_data
-<<<<<<< HEAD
-        self.cc_fr_base = cc_fr_base
-        self.cc_great_num = cc_great_num
-        self.cc_base = cc_base
-=======
->>>>>>> 3c64dd9e
         self.perfect_detail = perfect_detail
 
 
@@ -82,37 +69,7 @@
         self.all_100 = all_100
 
 
-class LiveDetail():
-    def __init__(self, skill_probability, note_number, checkpoint, note_offset, judgement, skill_inactive,
-                 life, combo, weight, score_bonus_skill, score_great_bonus_skill, combo_bonus_skill, note_score_list,
-                 encore_skill, amr_bonus, magic_bonus, skill_inactivation_reason):
-        self.skill_probability = skill_probability
-        self.note_number = note_number
-        self.checkpoint = checkpoint
-        self.note_offset = note_offset
-        self.judgement = judgement
-        self.skill_inactive = skill_inactive
-        self.life = life
-        self.combo = combo
-        self.weight = weight
-        self.score_bonus_skill = score_bonus_skill
-        self.score_great_bonus_skill = score_great_bonus_skill
-        self.combo_bonus_skill = combo_bonus_skill
-        self.note_score_list = note_score_list
-        self.encore_skill = encore_skill
-        self.amr_bonus = amr_bonus
-        self.magic_bonus = magic_bonus
-        self.skill_inactivation_reason = skill_inactivation_reason
-
-
 class Simulator:
-<<<<<<< HEAD
-    def __init__(self, live=None, special_offset=None, left_inclusive=False, right_inclusive=True,
-                 force_encore_amr_cache_to_encore_unit=False,
-                 force_encore_magic_to_encore_unit=False,
-                 allow_encore_magic_to_escape_max_agg=True,
-                 cc_great=0):
-=======
     live: Union[Live, GrandLive]
 
     left_inclusive: bool
@@ -139,14 +96,12 @@
                  force_encore_amr_cache_to_encore_unit: bool = False,
                  force_encore_magic_to_encore_unit: bool = False,
                  allow_encore_magic_to_escape_max_agg: bool = True):
->>>>>>> 3c64dd9e
         self.live = live
         self.left_inclusive = left_inclusive
         self.right_inclusive = right_inclusive
         self.force_encore_amr_cache_to_encore_unit = force_encore_amr_cache_to_encore_unit
         self.force_encore_magic_to_encore_unit = force_encore_magic_to_encore_unit
         self.allow_encore_magic_to_escape_max_agg = allow_encore_magic_to_escape_max_agg
-        self.cc_great = cc_great
         if special_offset is None:
             self.special_offset = 0
         else:
@@ -173,12 +128,8 @@
         is_long = self.notes_data['note_type'] == NoteType.LONG
         is_slide = self.notes_data['note_type'] == NoteType.SLIDE
         is_slide = np.logical_or(is_slide, np.logical_and(self.notes_data['type'] == 3, is_flick))
-<<<<<<< HEAD
-        is_slide = np.logical_or(is_slide, np.logical_and(np.logical_or(self.notes_data['type'] == 6, self.notes_data['type'] == 7), self.notes_data['groupId'] != 0))
-=======
         is_slide = np.logical_or(is_slide, np.logical_and(
             np.logical_or(self.notes_data['type'] == 6, self.notes_data['type'] == 7), self.notes_data['groupId'] != 0))
->>>>>>> 3c64dd9e
         self.notes_data['is_flick'] = is_flick
         self.notes_data['is_long'] = is_long
         self.notes_data['is_slide'] = is_slide
@@ -210,12 +161,6 @@
             self.notes_data.loc[group.iloc[-1].name, 'checkpoints'] = False
             self.notes_data.loc[group.iloc[0].name, 'checkpoints'] = False
 
-<<<<<<< HEAD
-    def simulate(self, times=100, appeals=None, extra_bonus=None, support=None, perfect_play=False,
-                 chara_bonus_set=None, chara_bonus_value=0, special_option=None, special_value=None,
-                 doublelife=False, perfect_only=True, abuse=False, output=False, auto=False, mirror=False,
-                 time_offset=0, inactive_skill=None, note_offset=None, note_miss=None):
-=======
     def simulate(self, times: int = 100, appeals: int = None,
                  extra_bonus: np.ndarray = None, support: int = None, perfect_play: bool = False,
                  chara_bonus_set: Set[int] = None, chara_bonus_value: int = 0,
@@ -223,22 +168,12 @@
                  perfect_only: bool = True, auto: bool = False, mirror: bool = False, time_offset: int = 0,
                  deact_skills: Dict[int, List[int]] = None, note_offsets: DefaultDict[int, int] = None,
                  note_misses: List[int] = None) -> Union[SimulationResult, AutoSimulationResult]:
->>>>>>> 3c64dd9e
         start = time.time()
         logger.debug("Unit: {}".format(self.live.unit))
         logger.debug("Song: {} - {} - Lv {}".format(self.live.music_name, self.live.difficulty, self.live.level))
         if perfect_play or auto:
             times = 1
             logger.debug("Only need 1 simulation for perfect play or auto.")
-        
-        if inactive_skill is not None or note_offset is not None or note_miss is not None :
-            res = self._simulate_custom(appeals=appeals, extra_bonus=extra_bonus, support=support,
-                                         chara_bonus_set=chara_bonus_set, chara_bonus_value=chara_bonus_value,
-                                         special_option=special_option, special_value=special_value,
-                                         doublelife=doublelife, inactive_skill=inactive_skill,
-                                         note_offset=note_offset, note_miss=note_miss)
-            return res
-        
         if not auto:
             res = self._simulate(times, appeals=appeals, extra_bonus=extra_bonus, support=support,
                                  perfect_play=perfect_play,
@@ -267,41 +202,12 @@
                               special_option=special_option, special_value=special_value)
         grand = self.live.is_grand
 
-        if self.cc_great > 0:
-            cc_fr_results = self._simulate_internal(times=times, grand=grand, fail_simulate=False,
-                                              doublelife=doublelife, perfect_only=False, abuse=False, cc_great=self.cc_great)
-            _, _, cc_fr_random_simulation_results, _, _, _, cc_great_num_list, _ = cc_fr_results
-            
-            cc_results = self._simulate_internal(times=times, grand=grand, fail_simulate=True,
-                                              doublelife=doublelife, perfect_only=False, abuse=False, cc_great=self.cc_great)
-            _, _, cc_random_simulation_results, _, _, _, _, _ = cc_results
-                        
-            cc_fr_array = np.array([_[0] for _ in cc_fr_random_simulation_results])
-            cc_fr_num_score_list = [(cc_great_num_list[_], cc_fr_array[_]) for _ in range(len(cc_great_num_list))]
-            cc_fr_num_score_list.sort()
-            if len(cc_fr_num_score_list) % 2 == 0:
-                cc_fr_num_score_list = cc_fr_num_score_list[:-1]
-            m = cc_fr_num_score_list[len(cc_fr_num_score_list)//2]
-            cc_great_num = m[0]
-            cc_fr_base = int(m[1])
-            cc_array = np.array([_[0] for _ in cc_random_simulation_results])
-            cc_base = int(np.median(cc_array))
-        else:
-            cc_fr_base, cc_great_num, cc_base = 0, 0, 0
-        
         results = self._simulate_internal(times=times, grand=grand, fail_simulate=not perfect_play,
-<<<<<<< HEAD
-                                          doublelife=doublelife, perfect_only=perfect_only, abuse=abuse, cc_great=0)
-        
-        perfect_score, perfect_score_array, random_simulation_results, full_roll_chance, abuse_score, abuse_data, _, perfect_detail = results
-        
-=======
                                           doublelife=doublelife, perfect_only=perfect_only,
                                           deact_skills=deact_skills, note_offsets=note_offsets, note_misses=note_misses)
         perfect_score, perfect_score_array, random_simulation_results, full_roll_chance, \
             abuse_score, abuse_data, perfect_detail = results
 
->>>>>>> 3c64dd9e
         if perfect_play:
             base = perfect_score
             deltas = np.zeros(1)
@@ -339,49 +245,6 @@
             fans=total_fans,
             abuse_score=int(abuse_score),
             abuse_data=abuse_data,
-<<<<<<< HEAD
-            cc_fr_base=cc_fr_base,
-            cc_great_num=cc_great_num,
-            cc_base=cc_base,
-            perfect_detail=LiveDetail(perfect_detail['skill_probability'],
-                                      perfect_detail['note_number'],
-                                      perfect_detail['checkpoint'],
-                                      perfect_detail['note_offset'],
-                                      perfect_detail['judgement'],
-                                      perfect_detail['skill_inactive'],
-                                      perfect_detail['life'],
-                                      perfect_detail['combo'],
-                                      perfect_detail['weight'],
-                                      perfect_detail['score_bonus_skill'],
-                                      perfect_detail['score_great_bonus_skill'],
-                                      perfect_detail['combo_bonus_skill'],
-                                      perfect_detail['score_list'],
-                                      perfect_detail['encore_skill'],
-                                      perfect_detail['amr_bonus'],
-                                      perfect_detail['magic_bonus'],
-                                      perfect_detail['skill_inactivation_reason']
-                                      )
-        )
-
-    def _simulate_internal(self, grand, times, fail_simulate=False, doublelife=False, perfect_only=True, abuse=False,
-                           auto=False, time_offset=0, cc_great=0):
-        impl = StateMachine(
-            grand=grand,
-            difficulty=self.live.difficulty,
-            doublelife=doublelife,
-            live=self.live,
-            notes_data=self.notes_data,
-            left_inclusive=self.left_inclusive,
-            right_inclusive=self.right_inclusive,
-            base_score=self.base_score,
-            helen_base_score=self.helen_base_score,
-            weights=self.weight_range,
-            force_encore_amr_cache_to_encore_unit=self.force_encore_amr_cache_to_encore_unit,
-            force_encore_magic_to_encore_unit=self.force_encore_magic_to_encore_unit,
-            allow_encore_magic_to_escape_max_agg=self.allow_encore_magic_to_escape_max_agg,
-            cc_great=cc_great
-        )
-=======
             perfect_detail=perfect_detail
         )
 
@@ -400,7 +263,6 @@
                             allow_encore_magic_to_escape_max_agg=self.allow_encore_magic_to_escape_max_agg,
                             custom_deact_skills=deact_skills, custom_note_offsets=note_offsets,
                             custom_note_misses=note_misses)
->>>>>>> 3c64dd9e
 
         if auto:
             impl.reset_machine(time_offset=time_offset, special_offset=self.special_offset, auto=True)
@@ -412,119 +274,15 @@
         full_roll_chance = impl.get_full_roll_chance()
 
         scores = list()
-        if cc_great == 0 and fail_simulate:
+        if fail_simulate:
             for _ in range(times):
                 impl.reset_machine(perfect_play=False, perfect_only=perfect_only)
                 scores.append(impl.simulate_impl()[0:2])
 
-<<<<<<< HEAD
-        cc_great_num = list()
-        if cc_great > 0:
-            if not fail_simulate: #fr
-                for _ in range(times):
-                    impl.reset_machine(perfect_play=True, perfect_only=True)
-                    scores.append(impl.simulate_impl()[0:2])
-                    cc_great_num.append(impl.get_cc_great_num())
-            else: #not fr
-                for _ in range(times):
-                    impl.reset_machine(perfect_play=False, perfect_only=True)
-                    scores.append(impl.simulate_impl()[0:2])
-                    
-        abuse_result_score = 0
-        abuse_data: AbuseData = None
-        if abuse:
-            impl.reset_machine(perfect_play=True, abuse=True, perfect_only=False)
-            abuse_result_score, abuse_data = impl.simulate_impl(skip_activation_initialization=True)
-            logger.debug("Total abuse: {}".format(int(abuse_result_score)))
-            logger.debug("Abuse deltas: " + " ".join(map(str, abuse_data.score_delta)))
-        return perfect_score, perfect_score_array, scores, full_roll_chance, abuse_result_score, abuse_data, \
-            cc_great_num, perfect_detail
-
-    def _simulate_custom(self,
-                  appeals=None,
-                  extra_bonus=None,
-                  support=None,
-                  chara_bonus_set=None,
-                  chara_bonus_value=0,
-                  special_option=None,
-                  special_value=None,
-                  doublelife=False,
-                  inactive_skill=[],
-                  note_offset={},
-                  note_miss=[]
-                  ):
-        self._setup_simulator(appeals=appeals, support=support, extra_bonus=extra_bonus,
-                              chara_bonus_set=chara_bonus_set, chara_bonus_value=chara_bonus_value,
-                              special_option=special_option, special_value=special_value)
-        grand = self.live.is_grand
-        
-        impl = StateMachine(
-            grand=grand,
-            difficulty=self.live.difficulty,
-            doublelife=doublelife,
-            live=self.live,
-            notes_data=self.notes_data,
-            left_inclusive=self.left_inclusive,
-            right_inclusive=self.right_inclusive,
-            base_score=self.base_score,
-            helen_base_score=self.helen_base_score,
-            weights=self.weight_range,
-            force_encore_amr_cache_to_encore_unit=self.force_encore_amr_cache_to_encore_unit,
-            force_encore_magic_to_encore_unit=self.force_encore_magic_to_encore_unit,
-            allow_encore_magic_to_escape_max_agg=self.allow_encore_magic_to_escape_max_agg,
-            cc_great=0,
-            custom_inactive_skill=inactive_skill,
-            custom_note_offset=note_offset,
-            custom_note_miss=note_miss
-        )
-        impl.reset_machine(perfect_play=True, perfect_only=True)
-        score, _, detail = impl.simulate_impl()
-        
-        score_detail = LiveDetail(detail['skill_probability'],
-                                  detail['note_number'],
-                                  detail['checkpoint'],
-                                  detail['note_offset'],
-                                  detail['judgement'],
-                                  detail['skill_inactive'],
-                                  detail['life'],
-                                  detail['combo'],
-                                  detail['weight'],
-                                  detail['score_bonus_skill'],
-                                  detail['score_great_bonus_skill'],
-                                  detail['combo_bonus_skill'],
-                                  detail['score_list'],
-                                  detail['encore_skill'],
-                                  detail['amr_bonus'],
-                                  detail['magic_bonus'],
-                                  detail['skill_inactivation_reason']
-                                )
-        
-        abuse_result_score = 0
-        abuse_data: AbuseData = None
-=======
->>>>>>> 3c64dd9e
         impl.reset_machine(perfect_play=True, abuse=True, perfect_only=False)
         abuse_result_score, abuse_data = impl.simulate_impl(skip_activation_initialization=True)
         logger.debug("Total abuse: {}".format(int(abuse_result_score)))
         logger.debug("Abuse deltas: " + " ".join(map(str, abuse_data.score_delta)))
-<<<<<<< HEAD
-        
-        return (score, score_detail, abuse_result_score, abuse_data, impl.full_roll_chance)
-
-    def _simulate_auto(self,
-                       appeals=None,
-                       extra_bonus=None,
-                       support=None,
-                       chara_bonus_set=None,
-                       chara_bonus_value=0,
-                       special_option=None,
-                       special_value=None,
-                       time_offset=0,
-                       mirror=False,
-                       doublelife=False
-                       ):
-
-=======
         return perfect_score, perfect_score_array, scores, full_roll_chance, \
             abuse_result_score, abuse_data, perfect_detail
 
@@ -532,7 +290,6 @@
                        chara_bonus_set: Set[int] = None, chara_bonus_value: int = 0,
                        special_option: int = None, special_value: int = None,
                        time_offset: int = 0, mirror: bool = False, doublelife: bool = False) -> AutoSimulationResult:
->>>>>>> 3c64dd9e
         if time_offset >= 200:
             self.special_offset = 0
         elif 125 >= time_offset > 100:
