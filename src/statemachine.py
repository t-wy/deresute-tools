import copy
from bisect import bisect
from math import ceil
from random import random
from typing import Dict, Union, List, Tuple

import cython
import numpy as np
import pandas as pd

from logic.live import BaseLive
from logic.skill import Skill
from static.color import Color
from static.judgement import Judgement
from static.note_type import NoteType
from static.skill import get_sparkle_bonus
from static.song_difficulty import PERFECT_TAP_RANGE, GREAT_TAP_RANGE, NICE_TAP_RANGE, BAD_TAP_RANGE, \
    Difficulty, FLICK_DRAIN, NONFLICK_DRAIN
import customlogger as logger


class AbuseData:
    def __init__(self, score_delta, window_l, window_r, judgements):
        self.score_delta = score_delta
        self.window_l = window_l
        self.window_r = window_r
        self.judgements = judgements


@cython.cclass
class UnitCacheBonus:
    tap: int
    flick: int
    longg: int
    slide: int
    great: int
    combo: int
    ref_tap: int
    ref_flick: int
    ref_long: int
    ref_slide: int
    ref_great: int
    ref_combo: int
    alt_tap: int
    alt_flick: int
    alt_long: int
    alt_slide: int
    alt_great: int
    alt_combo: int

    def __init__(self):
        self.tap = 0
        self.flick = 0
        self.longg = 0
        self.slide = 0
        self.great = 0
        self.combo = 0
<<<<<<< HEAD
=======
        self.tap_update = (-1, 0, 0.0)
        self.flick_update = (-1, 0, 0.0)
        self.longg_update = (-1, 0, 0.0)
        self.slide_update = (-1, 0, 0.0)
        self.great_update = (-1, 0, 0.0)
        self.combo_update = (-1, 0, 0.0)
>>>>>>> 0cf70772
        self.ref_tap = {}
        self.ref_flick = {}
        self.ref_long = {}
        self.ref_slide = {}
        self.ref_great = {}
        self.ref_combo = {}
        self.alt_tap = {}
        self.alt_flick = {}
        self.alt_long = {}
        self.alt_slide = {}
        self.alt_great = {}
        self.alt_combo = {}
        

<<<<<<< HEAD
    def update(self, skill: Skill):
        # Cache alternate and mutual penalty if no other skills have been activated
        if skill.is_alternate:
            if self.combo == 0:
                self.combo = skill.values[2]
        if skill.is_mutual:
            if self.tap == 0:
=======
    def update(self, skill: Skill, skill_time):
        # Cache alternate and mutual penalty if no other skills have been activated
        if skill.is_alternate:
            if self.combo == 0:
                self.combo_update = (skill.card_idx, skill.skill_type, skill_time)
                self.combo = skill.values[2]
        if skill.is_mutual:
            if self.tap == 0:
                self.tap_update = (skill.card_idx, skill.skill_type, skill_time)
                self.flick_update = (skill.card_idx, skill.skill_type, skill_time)
                self.longg_update = (skill.card_idx, skill.skill_type, skill_time)
                self.slide_update = (skill.card_idx, skill.skill_type, skill_time)
>>>>>>> 0cf70772
                self.tap = skill.values[0]
                self.flick = skill.values[0]
                self.longg = skill.values[0]
                self.slide = skill.values[0]
            if self.great == 0:
<<<<<<< HEAD
=======
                self.great_update = (skill.card_idx, skill.skill_type, skill_time)
>>>>>>> 0cf70772
                self.great = skill.values[1]
        
        # Do not update on alternate, mutual, refrain, boosters
        if skill.is_alternate or skill.is_mutual or skill.is_refrain or skill.boost:
            return
        if skill.act is not None:
            self.tap_update = (skill.card_idx, skill.skill_type, skill_time) if self.tap < skill.values[0] else self.tap_update
            self.tap = max(self.tap, skill.values[0])
            if skill.act is NoteType.LONG:
                self.flick_update = (skill.card_idx, skill.skill_type, skill_time) if self.flick < skill.values[1] else self.flick_update
                self.longg_update = (skill.card_idx, skill.skill_type, skill_time) if self.longg < skill.values[0] else self.longg_update
                self.slide_update = (skill.card_idx, skill.skill_type, skill_time) if self.slide < skill.values[0] else self.slide_update
                self.longg = max(self.longg, skill.values[1])
                self.flick = max(self.flick, skill.values[0])
                self.slide = max(self.slide, skill.values[0])
            elif skill.act is NoteType.FLICK:
                self.flick_update = (skill.card_idx, skill.skill_type, skill_time) if self.flick < skill.values[0] else self.flick_update
                self.longg_update = (skill.card_idx, skill.skill_type, skill_time) if self.longg < skill.values[1] else self.longg_update
                self.slide_update = (skill.card_idx, skill.skill_type, skill_time) if self.slide < skill.values[0] else self.slide_update
                self.longg = max(self.longg, skill.values[0])
                self.flick = max(self.flick, skill.values[1])
                self.slide = max(self.slide, skill.values[0])
            elif skill.act is NoteType.SLIDE:
                self.flick_update = (skill.card_idx, skill.skill_type, skill_time) if self.flick < skill.values[0] else self.flick_update
                self.longg_update = (skill.card_idx, skill.skill_type, skill_time) if self.longg < skill.values[0] else self.longg_update
                self.slide_update = (skill.card_idx, skill.skill_type, skill_time) if self.slide < skill.values[1] else self.slide_update
                self.longg = max(self.longg, skill.values[0])
                self.flick = max(self.flick, skill.values[0])
                self.slide = max(self.slide, skill.values[1])
            return
        if skill.v0 is not None and skill.v0 > 100:
            self.tap_update = (skill.card_idx, skill.skill_type, skill_time) if self.tap < skill.v0 else self.tap_update
            self.flick_update = (skill.card_idx, skill.skill_type, skill_time) if self.flick < skill.v0 else self.flick_update
            self.longg_update = (skill.card_idx, skill.skill_type, skill_time) if self.longg < skill.v0 else self.longg_update
            self.slide_update = (skill.card_idx, skill.skill_type, skill_time) if self.slide < skill.v0 else self.slide_update
            self.tap = max(self.tap, skill.v0)
            self.flick = max(self.flick, skill.v0)
            self.longg = max(self.longg, skill.v0)
            self.slide = max(self.slide, skill.v0)
            if skill.is_scorePG or skill.is_overload:
<<<<<<< HEAD
                self.great = max(self.great, skill.v0)
        if skill.v2 is not None and skill.v2 > 100:
=======
                self.great_update = (skill.card_idx, skill.skill_type, skill_time) if self.tap < skill.v0 else self.great_update
                self.great = max(self.great, skill.v0)
        if skill.v2 is not None and skill.v2 > 100:
            self.combo_update = (skill.card_idx, skill.skill_type, skill_time) if self.combo < skill.v2 else self.combo_update
>>>>>>> 0cf70772
            self.combo = max(self.combo, skill.v2)

    def update_AMR(self, skill: Skill):
        # Do not update on skills that are not alternate, mutual, refrain
        idx = skill.card_idx
        if skill.is_alternate:
            if self.tap > 100:
                self.alt_tap[idx] = ceil((self.tap - 100) * skill.values[0] / 1000)
                self.alt_flick[idx] = ceil((self.flick - 100) * skill.values[0] / 1000)
                self.alt_long[idx] = ceil((self.longg - 100) * skill.values[0] / 1000)
                self.alt_slide[idx] = ceil((self.slide - 100) * skill.values[0] / 1000)
            else:
                self.alt_tap[idx] = self.tap - 100 if self.tap != 0 else 0
                self.alt_flick[idx] = self.flick - 100 if self.flick != 0 else 0
                self.alt_long[idx] = self.longg - 100 if self.longg != 0 else 0
                self.alt_slide[idx] = self.slide - 100 if self.slide != 0 else 0
            if self.great > 100:
                self.alt_great[idx] = ceil((self.great - 100) * skill.values[1] / 1000)
            else:
                self.alt_great[idx] = self.great - 100 if self.great != 0 else 0
            return
        if skill.is_mutual:
            if self.combo > 100:
                self.alt_combo[idx] = ceil((self.combo - 100) * skill.values[2] / 1000)
            else:
                self.alt_combo[idx] = self.combo - 100 if self.combo != 0 else 0
            return
        if skill.is_refrain:
            if idx not in self.ref_tap or self.ref_tap[idx] == 0:
                self.ref_tap[idx] = self.tap - 100 if self.tap != 0 else 0
                self.ref_flick[idx] = self.flick - 100 if self.flick != 0 else 0
                self.ref_long[idx] = self.longg - 100 if self.longg != 0 else 0
                self.ref_slide[idx] = self.slide - 100 if self.slide != 0 else 0
            else:
                self.ref_tap[idx] = max(self.ref_tap.get(idx, 0), self.tap - 100)
                self.ref_flick[idx] = max(self.ref_flick.get(idx, 0), self.flick - 100)
                self.ref_long[idx] = max(self.ref_long.get(idx, 0), self.longg - 100)
                self.ref_slide[idx] = max(self.ref_slide.get(idx, 0), self.slide - 100)
            if idx not in self.ref_great or  self.ref_great[idx] == 0:
                self.ref_great[idx] = self.great - 100 if self.great != 0 else 0
            else:
                self.ref_great[idx] = max(self.ref_great.get(idx, 0), self.great - 100)
            if idx not in self.ref_combo or  self.ref_combo[idx] == 0:
                self.ref_combo[idx] = self.combo - 100 if self.combo != 0 else 0
            else:
                self.ref_combo[idx] = max(self.ref_combo.get(idx, 0), self.combo - 100)
            return


@cython.cclass
class StateMachine:
    left_inclusive: int
    right_inclusive: int
    fail_simulate: bool
    perfect_only: bool

    grand: bool
    difficulty: Difficulty
    doublelife: bool
    live: BaseLive
    notes_data: pd.DataFrame
    base_score: float
    helen_base_score: float

    unit_offset: int
    weights: List[int]

    _note_type_stack: List[NoteType]
    _note_idx_stack: List[int]
    _special_note_types: List[List[NoteType]]

    probabilities: List[float]

    _sparkle_bonus_ssr: List[int]
    _sparkle_bonus_sr: List[int]

    note_time_stack: List[int]
    note_time_deltas: List[int]
    note_type_stack: List[NoteType]
    special_note_types: List[List[NoteType]]
    note_idx_stack: List[int]
    checkpoints: List[bool]

    skill_times: List[int]
    skill_indices: List[int]
    skill_queue: Dict[int, Union[Skill, List[Skill]]]
    reference_skills: List[Skill]

    life: int
    max_life: int
    combo: int
    combos: List[int]
    score_bonuses: List[int]
    score_great_bonuses: List[int]
    combo_bonuses: List[int]
    judgements: List[Judgement]
    note_scores: np.ndarray
    np_score_bonuses: np.ndarray
    np_combo_bonuses: np.ndarray
    cache_perfect_score_array: np.ndarray

    last_activated_skill: List[int]
    last_activated_time: List[int]

    has_skill_change: bool
    cache_max_boosts: List[List[int]]
    cache_sum_boosts: List[List[int]]
    cache_life_bonus: int
    cache_support_bonus: int
    cache_score_bonus: int
    cache_combo_bonus: int
    cache_score_great_bonus: int
    cache_magics: Dict[int, Union[Skill, List[Skill]]]
    cache_non_magics: Dict[int, Union[Skill, List[Skill]]]
    cache_ls: Dict[int, int]
    cache_act: Dict[int, int]
    cache_alt: Dict[int, int]
    cache_mut: Dict[int, int]
    cache_ref: Dict[int, Tuple[int, int]]
    cache_enc: Dict[int, int]

    abuse: bool
    cache_hps: List[int]
    is_abuse: List[bool]
    note_time_deltas_backup: List[int]
    note_idx_stack_backup: List[int]
    is_abuse_backup: List[bool]

    unit_caches: List[UnitCacheBonus]
    full_roll_chance: float
    has_cc: bool

    auto: bool
    time_offset: int
    special_offset: int
    finish_pos: List[int]
    status: List[int]
    delayed: List[bool]
    being_held: Dict[int, bool]
    group_ids: List[int]
    lowest_life: int
    lowest_life_time: int

    force_encore_amr_cache_to_encore_unit: bool
    force_encore_magic_to_encore_unit: bool
    allow_encore_magic_to_escape_max_agg: bool
    cc_great: int
    
    cc_great_num: int

    def __init__(self, grand, difficulty, doublelife, live, notes_data, left_inclusive, right_inclusive, base_score,
                 helen_base_score, weights,
                 force_encore_amr_cache_to_encore_unit=False,
                 force_encore_magic_to_encore_unit=False,
                 allow_encore_magic_to_escape_max_agg=False,
                 cc_great=0, custom_inactive_skill=None,
                 custom_note_offset=None, custom_note_miss=None):
        self.left_inclusive = left_inclusive
        self.right_inclusive = right_inclusive
        self.force_encore_amr_cache_to_encore_unit = force_encore_amr_cache_to_encore_unit
        self.force_encore_magic_to_encore_unit = force_encore_magic_to_encore_unit
        self.allow_encore_magic_to_escape_max_agg = allow_encore_magic_to_escape_max_agg
        self.cc_great = cc_great

        self.grand = grand
        self.difficulty = difficulty
        self.doublelife = doublelife
        self.live = live
        self.notes_data = notes_data
        self.base_score = base_score
        self.helen_base_score = helen_base_score

        self.unit_offset = 3 if grand else 1
        self.weights = weights

        self.custom = False        
        self.custom_inactive_skill = custom_inactive_skill
        self.custom_note_offset = custom_note_offset
        self.custom_note_miss = custom_note_miss
        self.custom_note_miss_default_offset = 135
        if custom_inactive_skill is not None or custom_note_offset is not None or custom_note_miss is not None:
            self.custom = True

        self._note_type_stack = self.notes_data.note_type.to_list()
        self._note_idx_stack = self.notes_data.index.to_list()
        self._special_note_types = list()
        for _, note in self.notes_data.iterrows():
            temp = list()
            if note.is_flick:
                temp.append(NoteType.FLICK)
            if note.is_long:
                temp.append(NoteType.LONG)
            if note.is_slide:
                temp.append(NoteType.SLIDE)
            self._special_note_types.append(temp)
        self.checkpoints = self.notes_data["checkpoints"].to_list()

        self.probabilities = list()
        for unit_idx, unit in enumerate(self.live.unit.all_units):
            for card_idx, card in enumerate(unit.all_cards()):
                probability = self.live.get_probability(unit_idx * 5 + card_idx)
                self.probabilities.append(probability)
                card.skill.set_original_unit_idx(unit_idx)
                card.skill.set_card_idx(unit_idx * 5 + card_idx)
                card.skill.probability = probability

        self._sparkle_bonus_ssr = get_sparkle_bonus(8, self.grand)
        self._sparkle_bonus_sr = get_sparkle_bonus(6, self.grand)

        self.has_cc = any([
            card.skill.is_cc
            for card in self.live.unit.all_cards()
        ])

        # Abuse stuff
        self.abuse = False
        self.cache_hps = list()
        self.is_abuse = [False] * len(self.notes_data)
        self.cache_perfect_score_array = None
        
        self.cc_great_num = 0

    def get_note_scores(self):
        return self.note_scores

    def get_full_roll_chance(self):
        return self.full_roll_chance

    def reset_machine(self, perfect_play=True, perfect_only=True, abuse=False, time_offset=0, special_offset=0,
                      auto=False):

        self.fail_simulate = not perfect_play
        self.perfect_only = perfect_only
        self.abuse = abuse
        self.auto = auto

        # List of all skill objects. Should not mutate. Original sets.
        self.reference_skills = [None]
        for _ in range(len(self.live.unit.all_cards())):
            self.reference_skills.append(None)

        # These 2 lists have the same length and should be mutated together.
        # List of all skill timestamps, contains activations and deactivations.
        self.skill_times = list()
        # List of all skill indices, indicating which skill is activating/deactivating.
        # Positive = activation, negative = deactivation.
        # E.g. 4 means the skill in slot 4 (counting from 1) activation, -4 means its deactivation
        self.skill_indices = list()
        self.skill_inactive_list = list()

        # Transient values of a state
        self.skill_queue = dict()  # What skills are currently active
        self.life = self.live.get_start_life(doublelife=self.doublelife)
        self.max_life = self.live.get_start_life(doublelife=True)
        self.life_list = list()

        self.combo = 0
        self.combos = list()
        self.score_bonuses = list()
        self.score_great_bonuses = list()
        self.combo_bonuses = list()
        self.judgements = list()

        self.note_scores = None
        self.np_score_bonuses = None
        self.np_score_great_bonuses = None
        self.np_combo_bonuses = None
        
        self.score_bonus_skills = list()
        self.score_bonus_boost_skills = list()
        self.score_great_bonus_skills = list()
        self.score_great_bonus_boost_skills = list()
        self.combo_bonus_skills = list()
        self.combo_bonus_boost_skills = list()

        # Encore stuff
        self.last_activated_skill = list()
        self.last_activated_time = list()

        # Hacky cache stuff
        self.has_skill_change = True
        self.cache_max_boosts = None
        self.cache_sum_boosts = None
        self.cache_max_boosts_pointer = None
        self.cache_sum_boosts_pointer = None
        self.cache_life_bonus = 0
        self.cache_support_bonus = 0
        self.cache_score_bonus = 0
        self.cache_combo_bonus = 0
        self.cache_score_great_bonus = 0
        self.cache_score_bonus_skill = list()
        self.cache_score_great_bonus_skill = list()
        self.cache_combo_bonus_skill = list()
        self.cache_magics = dict()
        self.cache_non_magics = dict()
        self.cache_ls = dict()
        self.cache_act = dict()
        self.cache_alt = dict()
        self.cache_mut = dict()
        self.cache_ref = dict()
        self.cache_enc = dict()
        self.cache_skill_magic = None

        # Cache for AMR
        self.unit_caches = list()
        for _ in range(len(self.live.unit.all_units)):
            self.unit_caches.append(UnitCacheBonus())
        
        self.encore_skills = dict()
        self.amr_bonuses = dict()
        self.magic_bonuses = dict()
        self.skill_inactivation_reason = dict()

        # Metrics
        self.full_roll_chance = 1
        
        self.combos = [0] * len(self.notes_data)
        self.note_numbers = [0] * len(self.notes_data)
        self.note_number = 0

        # Auto stuff
        if self.auto:
            self.time_offset = int(time_offset * 1E3)
            self.special_offset = int(special_offset * 1E6)
            self.finish_pos = self.notes_data["finishPos"].map(int).to_list()
            self.status = self.notes_data["status"].map(int).to_list()
            self.group_ids = self.notes_data["groupId"].map(int).to_list()
            self.delayed = [False] * len(self.notes_data)
            self.being_held = dict()
            self.judgements = [Judgement.PERFECT for _ in range(len(self.notes_data))]
            self.score_bonuses = [0] * len(self.notes_data)
            self.score_great_bonuses = [0] * len(self.notes_data)
            self.combo_bonuses = [0] * len(self.notes_data)
            self.lowest_life = 9000
            self.lowest_life_time = -1

        # Initializing note data
        if (abuse or perfect_play) and self.custom_note_offset is None:
            self.note_time_stack = self.notes_data.sec.map(lambda x: int(x * 1E6)).to_list()
            self.note_time_deltas = [0] * len(self.note_time_stack)
            self.note_type_stack = self._note_type_stack.copy()
            self.note_idx_stack = self._note_idx_stack.copy()
            self.special_note_types = self._special_note_types.copy()
            if abuse:
                self.initialize_activation_arrays()
                self._helper_fill_abuse_dummies()
        else:
            if self.custom:
                temp = self.notes_data.sec.copy()
                for idx in self.custom_note_offset:
                    temp[idx] += self.custom_note_offset[idx] / 1000
            else:
                random_range = PERFECT_TAP_RANGE[self.difficulty] / 2E6 \
                    if perfect_only else GREAT_TAP_RANGE[self.difficulty] / 2E6
                temp = self.notes_data.sec + np.random.random(len(self.notes_data)) * 2 * random_range - random_range
            temp[self.notes_data["checkpoints"]] = np.maximum(
                temp[self.notes_data["checkpoints"]],
                self.notes_data.loc[self.notes_data["checkpoints"], "sec"])
            temp_note_time_deltas = (temp - self.notes_data.sec).map(lambda x: int(x * 1E6))
            temp_note_time_stack = temp.map(lambda x: int(x * 1E6))
            sorted_indices = np.argsort(temp_note_time_stack)
            self.note_time_stack = temp_note_time_stack[sorted_indices].tolist()
            self.note_time_deltas = temp_note_time_deltas[sorted_indices].tolist()
            self.note_type_stack = [self._note_type_stack[_] for _ in sorted_indices]
            self.note_idx_stack = [self._note_idx_stack[_] for _ in sorted_indices]
            self.special_note_types = [self._special_note_types[_] for _ in sorted_indices]

        self.cc_great_num = 0

    def _helper_fill_abuse_dummies(self):
        # Abuse should be the last stage of a simulation pipeline
        assert len(self.checkpoints) == len(self.notes_data)

        def get_range(note_type_internal, special_note_types_internal, checkpoint_internal):
            if note_type_internal == NoteType.TAP:
                l_g = -GREAT_TAP_RANGE[self.live.difficulty]
                l_p = -PERFECT_TAP_RANGE[self.live.difficulty]
                r_g = GREAT_TAP_RANGE[self.live.difficulty]
                r_p = PERFECT_TAP_RANGE[self.live.difficulty]
                return (l_g, r_g), (l_g, l_p, r_p, r_g)
            elif NoteType.FLICK in special_note_types_internal and NoteType.SLIDE in special_note_types_internal:
                l_p = -150000
                r_p = 150000
                return (l_p, r_p), (l_p, r_p)
            elif note_type_internal == NoteType.FLICK or note_type_internal == NoteType.LONG:
                l_g = -180000
                l_p = -150000
                r_g = 180000
                r_p = 150000
                return (l_g, r_g), (l_g, l_p, r_p, r_g)
            elif not checkpoint_internal:
                l_p = -200000
                r_p = 200000
                return (l_p, r_p), (l_p, r_p)
            else:
                r_p = 200000
                return (0, r_p), (r_p,)

        for note_time, note_time_delta, note_type, note_idx, special_note_types, checkpoint, weight in zip(
                self.note_time_stack[:],
                self.note_time_deltas[:],
                self.note_type_stack[:],
                self.note_idx_stack[:],
                self.special_note_types[:],
                self.checkpoints[:],
                self.weights[:]
        ):
            boundaries, deltas = get_range(note_type, special_note_types, checkpoint)
            for delta in deltas:
                dummy_range = [delta]
                if self.has_cc and delta != 0:
                    dummy_range.append(delta // 2)
                for _ in dummy_range:
                    self.note_time_stack.append(note_time + _)
                    self.note_time_deltas.append(_)
                    self.note_type_stack.append(note_type)
                    self.note_idx_stack.append(note_idx)
                    self.special_note_types.append(special_note_types)
                    self.checkpoints.append(checkpoint)
                    self.is_abuse.append(True)
                    self.weights.append(weight)
            left, right = boundaries
            left = note_time + left
            right = note_time + right
            for skill_time in self.skill_times:
                for d in [-1, 0, 1]:
                    test_skill_time = skill_time + d
                    if test_skill_time > right:
                        break
                    if test_skill_time < left:
                        continue
                    if test_skill_time == note_time:
                        continue
                    delta = test_skill_time - note_time
                    self.note_time_stack.append(test_skill_time)
                    self.note_time_deltas.append(delta)
                    self.note_type_stack.append(note_type)
                    self.note_idx_stack.append(note_idx)
                    self.special_note_types.append(special_note_types)
                    self.checkpoints.append(checkpoint)
                    self.is_abuse.append(True)
                    self.weights.append(weight)

        sorted_indices = np.argsort(self.note_time_stack)
        self.note_time_stack = [self.note_time_stack[_] for _ in sorted_indices]
        self.note_time_deltas = [self.note_time_deltas[_] for _ in sorted_indices]
        self.note_type_stack = [self.note_type_stack[_] for _ in sorted_indices]
        self.note_idx_stack = [self.note_idx_stack[_] for _ in sorted_indices]
        self.special_note_types = [self.special_note_types[_] for _ in sorted_indices]
        self.checkpoints = [self.checkpoints[_] for _ in sorted_indices]
        self.is_abuse = [self.is_abuse[_] for _ in sorted_indices]
        self.weights = [self.weights[_] for _ in sorted_indices]

        self.note_time_deltas_backup = self.note_time_deltas.copy()
        self.note_idx_stack_backup = self.note_idx_stack.copy()
        self.is_abuse_backup = self.is_abuse.copy()

    def initialize_activation_arrays(self):
        skill_times = list()
        skill_indices = list()
        for unit_idx, unit in enumerate(self.live.unit.all_units):
            for _ in range(5): self.skill_inactive_list.append([])
            iterating_order = list()
            _cache_alt = list()
            _cache_mut = list()
            _cache_ref = list()
            _cache_magic = list()
            for card_idx, card in enumerate(unit.all_cards()):
                if card.skill.is_magic:
                    _cache_magic.append((card_idx, card))
                    continue
                if card.skill.is_alternate:
                    _cache_alt.append((card_idx, card))
                    continue
                if card.skill.is_mutual:
                    _cache_mut.append((card_idx, card))
                    continue
                if card.skill.is_refrain:
                    _cache_ref.append((card_idx, card))
                    continue
                iterating_order.append((card_idx, card))
            iterating_order = _cache_magic + iterating_order + _cache_alt + _cache_mut + _cache_ref
            for card_idx, card in iterating_order:
                skill = copy.copy(card.skill)
                idx = unit_idx * 5 + card_idx
                self.reference_skills[idx + 1] = skill
                times = int((self.notes_data.iloc[-1].sec - 3) // skill.interval)
                skill_range = list(range(skill.offset + 1, times + 1, self.unit_offset))
                if self.probabilities[idx] == 0:
                    self.skill_inactive_list[idx] = skill_range
                    if idx not in self.skill_inactivation_reason:
                        self.skill_inactivation_reason[idx] = dict()
                    if skill.skill_type == 21:
                        for _ in skill_range:
                            self.skill_inactivation_reason[idx][_-1] = 2
                    elif skill.skill_type == 22:
                        for _ in skill_range:
                            self.skill_inactivation_reason[idx][_-1] = 3
                    elif skill.skill_type == 23:
                        for _ in skill_range:
                            self.skill_inactivation_reason[idx][_-1] = 4
                    elif skill.skill_type in (26, 38):
                        for _ in skill_range:
                            self.skill_inactivation_reason[idx][_-1] = 5
                    continue
                inact = 0
                for act_idx in skill_range:
                    if self.probabilities[idx] < 1 and self.fail_simulate:
                        if random() > self.probabilities[idx]:
                            self.skill_inactive_list[idx].append(act_idx)
                            continue
                    if self.custom_inactive_skill is not None:
                        if self.unit_offset == 3:
                            if (act_idx - 1) // 3 in self.custom_inactive_skill[idx]:
                                self.skill_inactive_list[idx].append(act_idx)
                                inact += 1
                                continue
                        else:
                            if act_idx - 1 in self.custom_inactive_skill[idx]:
                                self.skill_inactive_list[idx].append(act_idx)
                                inact += 1
                                continue
                    act = act_idx * skill.interval
                    deact = act_idx * skill.interval + skill.duration
                    skill_times.append(int(act * 1E6))
                    skill_times.append(int(deact * 1E6))
                    skill_indices.append(unit_idx * 5 + card_idx + 1)
                    skill_indices.append(-unit_idx * 5 - card_idx - 1)
                self.full_roll_chance *= self.probabilities[idx] ** (len(skill_range) - inact)
                self.full_roll_chance *= (1 - self.probabilities[idx]) ** (inact)
        np_skill_times = np.array(skill_times)
        np_skill_indices = np.array(skill_indices)
        sorted_indices = np.argsort(np_skill_times, kind='stable')
        self.skill_times = np_skill_times[sorted_indices].tolist()
        self.skill_indices = np_skill_indices[sorted_indices].tolist()

    def simulate_impl(self, skip_activation_initialization=False) -> Tuple[int, object]:
        if not skip_activation_initialization:
            self.initialize_activation_arrays()
        note_time_deltas = self.note_time_deltas.copy()
        while True:
            # Terminal condition: No more skills and no more notes
            if len(self.skill_times) == 0 and len(self.note_time_stack) == 0:
                break

            if len(self.skill_times) == 0:
                self.handle_note()
            elif len(self.note_time_stack) == 0:
                self.handle_skill()
            elif self.note_time_stack[0] < self.skill_times[0]:
                self.handle_note()
            elif self.skill_times[0] < self.note_time_stack[0]:
                self.handle_skill()
            else:
                if (self.skill_indices[0] > 0 and self.left_inclusive) or \
                        (self.skill_indices[0] < 0 and not self.right_inclusive):
                    self.handle_skill()
                else:
                    self.handle_note()

        self.np_score_bonuses = 1 + np.array(self.score_bonuses) / 100
        self.np_score_great_bonuses = 1 + np.array(self.score_great_bonuses) / 100
        self.np_combo_bonuses = 1 + np.array(self.combo_bonuses) / 100

        if self.abuse or (self.fail_simulate and not self.perfect_only) or self.cc_great > 0 or self.custom:
            judgement_multipliers = np.array([
                1.0 if x is Judgement.PERFECT
                else
                0.7 if x is Judgement.GREAT
                else
                0.4 if x is Judgement.NICE
                else
                0.1 if x is Judgement.BAD
                else 0
                for x in self.judgements])
            final_bonus = judgement_multipliers
            mask = final_bonus == 1.0
            mask_great = final_bonus == 0.7
            if len(mask) > 0:
                final_bonus[mask] *= self.np_score_bonuses[mask]
            if len(mask_great) > 0:
                final_bonus[mask_great] *= self.np_score_great_bonuses[mask_great]
            if self.abuse:
                final_bonus *= self.np_combo_bonuses
            else:
                mask_combo = [_ > 1 for _ in self.combos]
                if any(mask_combo):
                    final_bonus[mask_combo] *= self.np_combo_bonuses[mask_combo]
        else:
            judgement_multipliers = 1
            final_bonus = judgement_multipliers
            final_bonus *= self.np_score_bonuses
            final_bonus[1:] *= self.np_combo_bonuses[1:]
        
        if not self.abuse:
            self.weights = [
                0 if combo == 0 else self.weights[combo - 1] for combo in self.combos
            ]

        self.note_scores = np.round(
            self.base_score
            * np.array(self.weights)
            * final_bonus
        )

        if not self.fail_simulate and not self.abuse:
            self.cache_perfect_score_array = self.note_scores.copy()
        
        # For live detail, convert skills that was originally encore
        encore_idx = self.encore_skills.keys()
        for note_idx, note in enumerate(self.score_bonus_skills):
            for skill_idx, skill in enumerate(note):
                if skill[3] is not None:
                    for boost_idx, boost in enumerate(skill[3]):
                        if boost[0] in encore_idx:
                            skill[3][boost_idx] = (boost[0], 16, boost[2])
                if skill[0] in encore_idx:
                    self.score_bonus_skills[note_idx][skill_idx] = (skill[0], 16, skill[2], skill[3])
        for note_idx, note in enumerate(self.score_great_bonus_skills):
            for skill_idx, skill in enumerate(note):
                if skill[3] is not None:
                    for boost_idx, boost in enumerate(skill[3]):
                        if boost[0] in encore_idx:
                            skill[3][boost_idx] = (boost[0], 16, boost[2])
                if skill[0] in encore_idx:
                    self.score_great_bonus_skills[note_idx][skill_idx] = (skill[0], 16, skill[2], skill[3])
        for note_idx, note in enumerate(self.combo_bonus_skills):
            for skill_idx, skill in enumerate(note):
                if skill[3] is not None:
                    for boost_idx, boost in enumerate(skill[3]):
                        if boost[0] in encore_idx:
                            skill[3][boost_idx] = (boost[0], 16, boost[2])
                if skill[0] in encore_idx:
                    self.combo_bonus_skills[note_idx][skill_idx] = (skill[0], 16, skill[2], skill[3])
<<<<<<< HEAD
        
=======
        encore_temp = copy.deepcopy(self.encore_skills)
        intervals = []
        for unit in self.live.unit.all_units:
            for card in unit.all_cards():
                intervals.append(card.sk.interval)
        for lane in encore_temp.keys():
            for num in encore_temp[lane].keys():
                _ = encore_temp[lane][num]
                encore_temp[lane][num] = (_[0], _[1], float(intervals[lane] * (1 + num * len(self.unit_caches) + lane // 5)))
        for lane in self.amr_bonuses.keys():
            for num in self.amr_bonuses[lane].keys():
                for note_idx, note in enumerate(self.amr_bonuses[lane][num]):
                    for enc_lane in encore_temp.keys():
                        for enc_num in encore_temp[enc_lane].keys():
                            if note[-3:] == encore_temp[enc_lane][enc_num]:
                                self.amr_bonuses[lane][num][note_idx] = note[:-3] + (enc_lane, 16, encore_temp[enc_lane][enc_num][-1])
           
>>>>>>> 0cf70772
        detail = {'skill_probability' : self.probabilities,
                  'note_number' : self.note_numbers,
                  'checkpoint' : self.checkpoints,
                  'note_offset' : note_time_deltas,
                  'judgement' : self.judgements,
                  'skill_inactive' : self.skill_inactive_list,
                  'life' : self.life_list,
                  'combo' : self.combos,
                  'weight' : self.weights,
                  'score_bonus_skill' : self.score_bonus_skills,
                  'score_great_bonus_skill' : self.score_great_bonus_skills,
                  'combo_bonus_skill' : self.combo_bonus_skills,
                  'score_list' : self.note_scores.tolist(),
                  'encore_skill' : self.encore_skills,
                  'amr_bonus' : self.amr_bonuses,
                  'magic_bonus' : self.magic_bonuses,
                  'skill_inactivation_reason' : self.skill_inactivation_reason}

        if self.abuse:
            assert self.cache_perfect_score_array is not None
            return self._handle_abuse_results()
        else:
            return int(self.note_scores.sum()), self.note_scores.tolist(), detail

    def simulate_impl_auto(self):
        self.initialize_activation_arrays()
        while True:
            # Terminal condition: No more skills and no more notes
            if len(self.skill_times) == 0 and len(self.note_time_stack) == 0:
                break

            if len(self.skill_times) == 0:
                self.handle_note_auto()
            elif len(self.note_time_stack) == 0:
                temp = self.skill_times[0]
                self.handle_skill()
                self.break_hold(temp)
            elif self.note_time_stack[0] < self.skill_times[0]:
                self.handle_note_auto()
            elif self.skill_times[0] < self.note_time_stack[0]:
                temp = self.skill_times[0]
                self.handle_skill()
                self.break_hold(temp)
            else:
                if (self.skill_indices[0] > 0 and self.left_inclusive) or \
                        (self.skill_indices[0] < 0 and not self.right_inclusive):
                    temp = self.skill_times[0]
                    self.handle_skill()
                    self.break_hold(temp)
                else:
                    self.handle_note_auto()

        self.np_score_bonuses = 1 + np.array(self.score_bonuses) / 100
        self.np_score_great_bonuses = 1 + np.array(self.score_great_bonuses) / 100
        self.np_combo_bonuses = 1 + np.array(self.combo_bonuses) / 100

        judgement_multipliers = np.array([1 if x is Judgement.PERFECT else 0 for x in self.judgements])
        final_bonus = judgement_multipliers.astype("float")
        mask = [_ > 1 for _ in self.combos]
        if any(mask):
            final_bonus[mask] *= self.np_combo_bonuses[mask]
        final_bonus *= self.np_score_bonuses
        self.weights = [
            0 if combo == 0 else self.weights[combo - 1] for combo in self.combos
        ]

        self.note_scores = np.round(
            self.base_score
            * np.array(self.weights)
            * final_bonus
        )

        return self.note_scores, len(list(filter(lambda x: x is Judgement.PERFECT, self.judgements))), max(
            self.combos), self.lowest_life, self.lowest_life_time, self.full_roll_chance == 1

    def break_hold(self, skill_time):
        self.separate_magics_non_magics()
        magics = self.cache_magics
        non_magics = self.cache_non_magics
        max_boosts, sum_boosts = self._evaluate_bonuses_phase_boost(magics, non_magics)
        life_bonus, support_bonus = self._evaluate_bonuses_phase_life_support(magics, non_magics, max_boosts,
                                                                              sum_boosts)
        if support_bonus < 4:
            to_be_removed = list()
            for held_group, bug in self.being_held.items():
                self.combo = 0
                if held_group < 0:
                    self._handle_long_break(held_group)
                    to_be_removed.append(held_group)
                else:
                    self._handle_slide_break(held_group)
                    if held_group in self.being_held and not self.being_held[held_group]:
                        to_be_removed.append(held_group)
            for _ in to_be_removed:
                self.being_held.pop(_)
                if not self._check_guard():
                    self.life -= NONFLICK_DRAIN[self.difficulty]
        if self.life < self.lowest_life:
            self.lowest_life = self.life
            self.lowest_life_time = skill_time

    def _handle_slide_break(self, group_id):
        if group_id not in self.being_held or not self.being_held[group_id]:
            remove_indices = list()
            last_was_slide = True
            for idx, (check_note_idx, check_group_id) in enumerate(zip(self.note_idx_stack, self.group_ids)):
                check_note_type = self.note_type_stack[check_note_idx]
                if check_group_id == group_id:
                    if check_note_type is NoteType.SLIDE or last_was_slide:
                        self.judgements[check_note_idx] = Judgement.MISS
                        remove_indices.append(idx)
                    if last_was_slide and check_note_type is not NoteType.SLIDE:
                        last_was_slide = False
            for idx in reversed(remove_indices):
                self.note_idx_stack.pop(idx)
                self.note_time_stack.pop(idx)
                self.delayed.pop(idx)
                self.group_ids.pop(idx)

    def _handle_long_break(self, neg_finish_pos, is_long_start=False):
        if neg_finish_pos in self.being_held or is_long_start:
            for idx, check_note_idx in enumerate(self.note_idx_stack):
                if self.finish_pos[check_note_idx] == -neg_finish_pos:
                    break
            self.note_idx_stack.pop(idx)
            self.note_time_stack.pop(idx)
            self.delayed.pop(idx)
            self.group_ids.pop(idx)
            self.judgements[check_note_idx] = Judgement.MISS

    def handle_note_auto(self):
        note_idx = self.note_idx_stack.pop(0)
        note_time = self.note_time_stack.pop(0)
        delayed = self.delayed.pop(0)
        group_id = self.group_ids.pop(0)
        note_type = self.note_type_stack[note_idx]
        is_checkpoint = self.checkpoints[note_idx]
        finish_pos = self.finish_pos[note_idx]
        status = self.status[note_idx]

        checkpoint_bug = \
            (not self.grand and finish_pos == 3 and is_checkpoint) \
            or (self.grand and finish_pos < 10 and finish_pos + status > 6 and is_checkpoint)

        # If not checkpoint bug, delay note for evaluation later
        if not checkpoint_bug and not delayed:
            new_note_time = note_time + self.time_offset
            if note_type != NoteType.TAP:
                new_note_time += self.special_offset
            insert_idx = bisect(self.note_time_stack, new_note_time)
            self.note_time_stack.insert(insert_idx, new_note_time)
            self.note_idx_stack.insert(insert_idx, note_idx)
            self.delayed.insert(insert_idx, True)
            self.group_ids.insert(insert_idx, group_id)
            return

        if self.has_skill_change:
            self.separate_magics_non_magics()
        magics = self.cache_magics
        non_magics = self.cache_non_magics
        max_boosts, sum_boosts = self._evaluate_bonuses_phase_boost(magics, non_magics)

        life_bonus, support_bonus = self._evaluate_bonuses_phase_life_support(magics, non_magics, max_boosts,
                                                                              sum_boosts)

        covered = self._auto_covered(support_bonus=support_bonus,
                                     is_flick=NoteType.FLICK in self.special_note_types[note_idx])

        # If covered or in buggy unit C grand group and checkpoint bug
        if covered or (group_id in self.being_held and self.being_held[group_id] and checkpoint_bug):
            self.life += life_bonus
            self.life = min(self.max_life, self.life)  # Cap life
            self._helper_evaluate_ls(fixed_life=False)
            self._helper_evaluate_act(self.special_note_types[note_idx])
            self._helper_evaluate_alt_mutual_ref(self.special_note_types[note_idx])
            self._helper_normalize_score_combo_bonuses()
            score_bonus, score_great_bonus, combo_bonus = self._evaluate_bonuses_phase_score_combo(magics, non_magics, max_boosts,
                                                                                sum_boosts)

            self.combo += 1

            is_long_start = note_type is NoteType.LONG and -finish_pos not in self.being_held
            if is_long_start:
                self.being_held[-finish_pos] = False
            # Long end
            elif -finish_pos in self.being_held:
                self.being_held.pop(-finish_pos)

            if note_type is NoteType.SLIDE:
                self.being_held[group_id] = False

        # If not covered but checkpoint bug and not yet delayed, queue to try again later
        elif checkpoint_bug and not delayed:
            new_note_time = note_time + self.time_offset
            if note_type != NoteType.TAP:
                new_note_time += self.special_offset
            insert_idx = bisect(self.note_time_stack, new_note_time)
            self.note_time_stack.insert(insert_idx, new_note_time)
            self.note_idx_stack.insert(insert_idx, note_idx)
            self.delayed.insert(insert_idx, True)
            self.group_ids.insert(insert_idx, group_id)
            return
        else:
            score_bonus = 0
            score_great_bonus = 0
            combo_bonus = 0
            self.judgements[note_idx] = Judgement.MISS
            if note_type is NoteType.LONG:
                is_long_start = note_type is NoteType.LONG and -finish_pos not in self.being_held
                self._handle_long_break(-finish_pos, is_long_start)
            if note_type is NoteType.SLIDE:
                self._handle_slide_break(group_id)
            self.combo = 0

        self.combos[note_idx] = self.combo
        self.score_bonuses[note_idx] = score_bonus
        self.score_great_bonuses[note_idx] = score_great_bonus
        self.combo_bonuses[note_idx] = combo_bonus if self.combo > 1 else 0
        self.has_skill_change = False
        if self.life < self.lowest_life:
            self.lowest_life = self.life
            self.lowest_life_time = note_time

    def _handle_abuse_results(self):
        left_windows = [2E9] * len(self.notes_data)
        right_windows = [-2E9] * len(self.notes_data)
        max_score = self.cache_perfect_score_array.copy()
        is_abuses = [False] * len(self.notes_data)
        judgements = [Judgement.PERFECT] * len(self.notes_data)
        for _, (delta, note_idx, score, is_abuse, judgement) in enumerate(zip(
                self.note_time_deltas_backup,
                self.note_idx_stack_backup,
                self.note_scores,
                self.is_abuse_backup,
                self.judgements)):
            if score < max_score[note_idx]:
                continue
            if score > max_score[note_idx]:
                judgements[note_idx] = judgement
                max_score[note_idx] = score
                is_abuses[note_idx] = is_abuses[note_idx] or is_abuse
                left_windows[note_idx] = delta
                right_windows[note_idx] = delta
            else:
                left_windows[note_idx] = min(left_windows[note_idx], delta)
                right_windows[note_idx] = max(right_windows[note_idx], delta)

        score_delta = max_score - self.cache_perfect_score_array
        abuse_data = AbuseData(score_delta, left_windows, right_windows, judgements)
        return sum(max_score), abuse_data

    def handle_skill(self):
        self.has_skill_change = True
        if self.skill_indices[0] > 0:
            if not self._expand_encore():
                return
            self._cache_magic_marker()
            self._expand_magic()
            self._handle_skill_activation()
            # By this point, all skills that can be activated should be in self.skill_queue
            self._evaluate_motif()
            self._evaluate_ls()
            self._cache_skill_data()
            self._cache_AMR()
            self._cache_magic()
            self.skill_indices.pop(0)
            self.skill_times.pop(0)
        else:
            self.skill_queue.pop(-self.skill_indices[0])
            self.skill_indices.pop(0)
            self.skill_times.pop(0)
        logger.debug(self.skill_queue)
        logger.debug(self.skill_indices)
        logger.debug(self.skill_times)

    def handle_note(self):
        if self.abuse:
            self._handle_note_abuse()
        else:
            self._handle_note_no_abuse()
        self.life_list.append(self.life)

    def _handle_note_no_abuse(self):
        note_time = self.note_time_stack.pop(0)
        note_delta = self.note_time_deltas.pop(0)
        note_type = self.note_type_stack.pop(0)
        note_idx = self.note_idx_stack.pop(0)
        score_bonus, score_great_bonus, combo_bonus = self.evaluate_bonuses(self.special_note_types[note_idx])
        if (self.fail_simulate and not self.perfect_only) or self.cc_great > 0 or self.custom:
            if self.custom_note_miss is not None and note_idx in self.custom_note_miss:
                judgement = Judgement.MISS
            else:
                judgement = self.evaluate_judgement(note_delta, note_type, self.special_note_types[note_idx])
            self.judgements.append(judgement)
        else:
            judgement = Judgement.PERFECT
            self.judgements.append(judgement)
        self.score_bonuses.append(score_bonus)
        self.score_great_bonuses.append(score_great_bonus)
        self.combo_bonuses.append(combo_bonus)
        
        if judgement == Judgement.PERFECT:
            self.score_bonus_skills.append(self.cache_score_bonus_skill)
            self.score_great_bonus_skills.append([])
            self.combo += 1
            if self.combo > 1:
                self.combo_bonus_skills.append(self.cache_combo_bonus_skill)
            else:
                self.combo_bonus_skills.append([])
        elif judgement == Judgement.GREAT:
            self.score_bonus_skills.append([])
            self.score_great_bonus_skills.append(self.cache_score_great_bonus_skill)
            self.combo += 1
            if self.combo > 1:
                self.combo_bonus_skills.append(self.cache_combo_bonus_skill)
            else:
                self.combo_bonus_skills.append([])
        else:
            self.score_bonus_skills.append([])
            self.score_great_bonus_skills.append([])
            self.combo_bonus_skills.append([])
            self.combo = 0
        self.combos[note_idx] = self.combo
        self.note_number += 1
        self.note_numbers[note_idx] = self.note_number
        self.has_skill_change = False

    def _handle_note_abuse(self):
        note_time = self.note_time_stack.pop(0)
        note_delta = self.note_time_deltas.pop(0)
        note_type = self.note_type_stack.pop(0)
        note_idx = self.note_idx_stack.pop(0)
        special_note_types = self.special_note_types.pop(0)
        is_checkpoint = self.checkpoints.pop(0)
        is_abuse = self.is_abuse.pop(0)

        if not is_abuse:
            self.combo += 1
            cached_life = None
        else:
            cached_life = self.cache_hps[note_idx]
        self.combos.append(self.combo)

        # TODO: Sometimes abuse will heal while normal note doesn't
        score_bonus, score_great_bonus, combo_bonus = self.evaluate_bonuses(special_note_types, skip_healing=is_abuse,
                                                         fixed_life=cached_life)
        self.judgements.append(
            self.evaluate_judgement(note_delta, note_type, special_note_types,
                                    abuse_check=True, is_checkpoint=is_checkpoint))
        self.score_bonuses.append(score_bonus)
        self.score_great_bonuses.append(score_great_bonus)
        self.combo_bonuses.append(combo_bonus)
        self.has_skill_change = False

    def evaluate_judgement(self, note_delta, note_type, special_note_types,
                           abuse_check=False, is_checkpoint=False) -> Judgement:
        def check_cc():
            for _, skills in self.skill_queue.items():
                if isinstance(skills, Skill) and skills.is_cc:
                    return True
                for skill in skills:
                    if skill.is_cc:
                        return True
            return False

        has_cc = self.has_cc and check_cc()
        if abuse_check:
            if note_type == NoteType.TAP:
                l_g = GREAT_TAP_RANGE[self.live.difficulty]
                r_g = GREAT_TAP_RANGE[self.live.difficulty]
                l_p = PERFECT_TAP_RANGE[self.live.difficulty]
                r_p = PERFECT_TAP_RANGE[self.live.difficulty]
            elif NoteType.FLICK in special_note_types and NoteType.SLIDE in special_note_types:
                l_g = 0
                r_g = 0
                l_p = 150000
                r_p = 150000
            elif note_type == NoteType.FLICK or note_type == NoteType.LONG:
                l_g = 180000
                r_g = 180000
                l_p = 150000
                r_p = 150000
            elif not is_checkpoint:
                l_g = 0
                r_g = 0
                l_p = 200000
                r_p = 200000
            else:
                l_g = 0
                r_g = 0
                l_p = 0
                r_p = 200000

            inner_l_g = l_g
            inner_l_p = l_p if not has_cc else l_p // 2
            inner_r_p = r_p if not has_cc else r_p // 2
            inner_r_g = r_g
            if -inner_l_p <= note_delta <= inner_r_p:
                return Judgement.PERFECT
            if note_type == NoteType.TAP or note_type == NoteType.FLICK or note_type == NoteType.LONG:
                if -inner_l_g <= note_delta < -inner_l_p or inner_r_p < note_delta <= inner_r_g:
                    return Judgement.GREAT
            return Judgement.MISS
        else:
            if note_type == NoteType.TAP:
                l_b = BAD_TAP_RANGE[self.live.difficulty]
                r_b = BAD_TAP_RANGE[self.live.difficulty]
                l_n = NICE_TAP_RANGE[self.live.difficulty]
                r_n = NICE_TAP_RANGE[self.live.difficulty]
                l_g = GREAT_TAP_RANGE[self.live.difficulty]
                r_g = GREAT_TAP_RANGE[self.live.difficulty]
                l_p = PERFECT_TAP_RANGE[self.live.difficulty]
                r_p = PERFECT_TAP_RANGE[self.live.difficulty]
            elif note_type == NoteType.FLICK or note_type == NoteType.LONG:
                l_b = 200000
                r_b = 200000
                l_n = 190000
                r_n = 190000
                l_g = 180000
                r_g = 180000
                l_p = 150000
                r_p = 150000
            elif not is_checkpoint:
                l_b = 0
                r_b = 0
                l_n = 0
                r_n = 0
                l_g = 0
                r_g = 0
                l_p = 200000
                r_p = 200000
            else:
                l_b = 0
                r_b = 0
                l_n = 0
                r_n = 0
                l_g = 0
                r_g = 0
                l_p = 0
                r_p = 200000

            if has_cc:
                l_p /= 2
                r_p /= 2
                if note_type == NoteType.TAP and self.cc_great > 0:
                    rand = np.random.random()
                    if 1 - rand < self.cc_great / 100:
                        if not self.fail_simulate:
                            self.cc_great_num += 1
                        return Judgement.GREAT
            if -l_p <= note_delta <= r_p:
                return Judgement.PERFECT
            elif -l_g <= note_delta <= r_g:
                return Judgement.GREAT
            elif -l_n <= note_delta <= r_n:
                return Judgement.NICE
            elif -l_b <= note_delta <= r_b:
                return Judgement.BAD
            else:
                return Judgement.MISS

    def evaluate_bonuses(self, special_note_types, skip_healing=False, fixed_life=None):
        if self.has_skill_change:
            self.separate_magics_non_magics()
        magics = self.cache_magics
        non_magics = self.cache_non_magics
        max_boosts, sum_boosts = self._evaluate_bonuses_phase_boost(magics, non_magics)
        life_bonus, support_bonus = self._evaluate_bonuses_phase_life_support(magics, non_magics, max_boosts,
                                                                              sum_boosts)
        if not skip_healing:
            self.life += life_bonus
            self.life = min(self.max_life, self.life)  # Cap life
        if not self.fail_simulate and not self.abuse:
            self.cache_hps.append(self.life)
        self._helper_evaluate_ls(fixed_life)
        self._helper_evaluate_act(special_note_types)
        self._helper_evaluate_alt_mutual_ref(special_note_types)
        self._helper_normalize_score_combo_bonuses()
        score_bonus, score_great_bonus, combo_bonus = self._evaluate_bonuses_phase_score_combo(magics, non_magics, max_boosts, sum_boosts)
        return score_bonus, score_great_bonus, combo_bonus

    def separate_magics_non_magics(self):
        magics = dict()
        non_magics = dict()
        for skill_idx, skills in self.skill_queue.items():
            if self.live.unit.get_card(skill_idx - 1).skill.is_magic \
                    or not self.allow_encore_magic_to_escape_max_agg \
                    and self.live.unit.get_card(skill_idx - 1).skill.is_encore \
                    and self.reference_skills[self.cache_enc[skill_idx]].is_magic:
                magics[skill_idx] = skills
            else:
                non_magics[skill_idx] = skills
        self.cache_magics = magics
        self.cache_non_magics = non_magics

    def _check_guard(self):
        for _, skills in self.skill_queue.items():
            if isinstance(skills, Skill) and skills.is_guard:
                return True
            for skill in skills:
                if skill.is_guard:
                    return True
        return False

    def _auto_covered(self, support_bonus, is_flick):
        # MISS covered
        if support_bonus >= 4:
            return True
        if not self._check_guard():
            self.life -= FLICK_DRAIN[self.difficulty] if is_flick else NONFLICK_DRAIN[self.difficulty]
        return False

    def _helper_evaluate_ls(self, fixed_life=None):
        if fixed_life is not None:
            trimmed_life = fixed_life // 10
        else:
            trimmed_life = self.life // 10
        for idx, skills in self.skill_queue.items():
            for skill in skills:
                if skill.is_sparkle:
                    if skill.values[0] == 1:
                        skill.v2 = self._sparkle_bonus_ssr[trimmed_life] - 100
                    else:
                        skill.v2 = self._sparkle_bonus_sr[trimmed_life] - 100
                    if idx not in self.cache_ls or self.cache_ls[idx] != skill.v2:
                        self.has_skill_change = True
                    self.cache_act[idx] = skill.v2
                    skill.v0 = 0
                    skill.v1 = 0
                    skill.normalized = True

    def _helper_evaluate_act(self, special_note_types):
        for idx, skills in self.skill_queue.items():
            for skill in skills:
                if skill.act is not None:
                    if skill.act in special_note_types:
                        skill.v0 = skill.values[1]
                        skill.v1 = 0
                        skill.v2 = 0
                    else:
                        skill.v0 = skill.values[0]
                        skill.v1 = 0
                        skill.v2 = 0
                    if idx not in self.cache_act or self.cache_act[idx] != skill.v0:
                        self.has_skill_change = True
                    self.cache_act[idx] = skill.v0
                    skill.normalized = False

    def _helper_normalize_score_combo_bonuses(self):
        for idx, skills in self.skill_queue.items():
            for skill in skills:
                if skill.boost or skill.normalized:
                    continue
                if skill.v0 > 0:
                    skill.v0 -= 100
                if skill.v1 > 0:
                    skill.v1 -= 100
                if skill.v2 > 0:
                    skill.v2 -= 100
                skill.normalized = True

    def _helper_evaluate_alt_mutual_ref(self, special_note_types):
        for idx, skills in self.skill_queue.items():
            for skill in skills:
                if self.force_encore_amr_cache_to_encore_unit:
                    unit_idx = (idx - 1) // 5
                else:
                    unit_idx = skill.original_unit_idx
                if skill.is_alternate:
                    skill.v2 = skill.values[2] - 100
                    skill.v0 = self.unit_caches[unit_idx].alt_tap[skill.card_idx]
                    if NoteType.FLICK in special_note_types:
                        skill.v0 = max(skill.v0, self.unit_caches[unit_idx].alt_flick[skill.card_idx])
                    if NoteType.LONG in special_note_types:
                        skill.v0 = max(skill.v0, self.unit_caches[unit_idx].alt_long[skill.card_idx])
                    if NoteType.SLIDE in special_note_types:
                        skill.v0 = max(skill.v0, self.unit_caches[unit_idx].alt_slide[skill.card_idx])
                    skill.v1 = self.unit_caches[unit_idx].alt_great[skill.card_idx]
                    if idx not in self.cache_alt or self.cache_alt[idx][0] != skill.v0 or self.cache_alt[idx][1] != skill.v1:
                        self.has_skill_change = True
                    self.cache_alt[idx] = (skill.v0, skill.v1)
                    skill.normalized = True
                    continue
                if skill.is_mutual:
                    skill.v0 = skill.values[0] - 100
                    skill.v1 = skill.values[1] - 100
                    skill.v2 = self.unit_caches[unit_idx].alt_combo[skill.card_idx]
                    if idx not in self.cache_mut or self.cache_mut[idx] != skill.v2:
                        self.has_skill_change = True
                    self.cache_mut[idx] = skill.v2
                    skill.normalized = True
                    continue
                if skill.is_refrain:
                    skill.v0 = self.unit_caches[unit_idx].ref_tap[skill.card_idx]
                    if NoteType.FLICK in special_note_types:
                        skill.v0 = max(skill.v0, self.unit_caches[unit_idx].ref_tap[skill.card_idx])
                    if NoteType.LONG in special_note_types:
                        skill.v0 = max(skill.v0, self.unit_caches[unit_idx].ref_long[skill.card_idx])
                    if NoteType.SLIDE in special_note_types:
                        skill.v0 = max(skill.v0, self.unit_caches[unit_idx].ref_slide[skill.card_idx])
                    skill.v1 = self.unit_caches[unit_idx].ref_great[skill.card_idx]
                    skill.v2 = self.unit_caches[unit_idx].ref_combo[skill.card_idx]
                    if idx not in self.cache_ref \
                            or self.cache_ref[idx][0] != skill.v0 or self.cache_ref[idx][1] != skill.v1 or self.cache_ref[idx][2] != skill.v2:
                        self.has_skill_change = True
                    self.cache_ref[idx] = (skill.v0, skill.v1, skill.v2)
                    skill.normalized = True
                    continue

    def _evaluate_bonuses_phase_boost(self, magics: Dict[int, List[Skill]], non_magics: Dict[int, List[Skill]]):
        if not self.has_skill_change:
            return self.cache_max_boosts, self.cache_sum_boosts
        boost_cache = list()
        magic_boosts = [
            # Score(Perfect), Score(Great), Combo, Life, Support
            [1000, 1000, 1000, 1000, 0],  # Cute
            [1000, 1000, 1000, 1000, 0],  # Cool
            [1000, 1000, 1000, 1000, 0]  # Passion
        ]
        for magic_idx, skills in magics.items():
            for skill in skills:
                if not skill.boost:
                    continue
                boost_cache.append(skill)
                for target in skill.targets:
                    for _ in range(5):
                        magic_boosts[target][_] = max(magic_boosts[target][_], skill.values[_])

        max_boosts = [
            [1000, 1000, 1000, 1000, 0],
            [1000, 1000, 1000, 1000, 0],
            [1000, 1000, 1000, 1000, 0]
        ]
        max_boosts_pointer = [
            [[], [], [], [], []],
            [[], [], [], [], []],
            [[], [], [], [], []]
        ]
        sum_boosts = [
            [1000, 1000, 1000, 1000, 0],
            [1000, 1000, 1000, 1000, 0],
            [1000, 1000, 1000, 1000, 0]
        ]
        sum_boosts_pointer =[
            [[], [], [], [], []],
            [[], [], [], [], []],
            [[], [], [], [], []]
        ]

        for non_magic_idx, skills in non_magics.items():
            assert len(skills) == 1 \
                   or self.reference_skills[non_magic_idx].is_encore \
                   and self.reference_skills[self.cache_enc[non_magic_idx]].is_magic
            for skill in skills:
                if not skill.boost:
                    continue
                boost_cache.append(skill)
                for target in skill.targets:
                    for _ in range(5):
                        if _ < 4 and skill.values[_] == 0:
                            continue
                        if skill.values[_] > max_boosts[target][_]:
                            max_boosts_pointer[target][_] = [(non_magic_idx - 1, skill.skill_type, skill.values[_])]
                        max_boosts[target][_] = max(max_boosts[target][_], skill.values[_])
                        if _ == 4:
                            if skill.values[_] != 0:
                                sum_boosts_pointer[target][_].append((non_magic_idx - 1, skill.skill_type, skill.values[_]))
                            sum_boosts[target][_] = sum_boosts[target][_] + skill.values[_]
                        else:
                            if skill.values[_] != 1000:
                                sum_boosts_pointer[target][_].append((non_magic_idx - 1, skill.skill_type, skill.values[_]))
                            sum_boosts[target][_] = sum_boosts[target][_] + skill.values[_] - 1000
        for i in range(3):
            for j in range(5):
                if len(magics) > 0:
                    magic_idx = list(magics.keys())[0]
                    if (j < 4 and magic_boosts[i][j] != 1000) or (j == 4 and magic_boosts[i][j] != 0):
                        if magic_boosts[i][j] >= max_boosts[i][j]:
                            max_boosts_pointer[i][j] = [(magic_idx - 1, 41, magic_boosts[i][j])]
                        sum_boosts_pointer[i][j].append((magic_idx - 1, 41, magic_boosts[i][j]))
                max_boosts[i][j] = max(max_boosts[i][j], magic_boosts[i][j])
                sum_boosts[i][j] = sum_boosts[i][j] + magic_boosts[i][j]
                if j < 4:
                    sum_boosts[i][j] -= 1000
        # Normalize boosts
        for i in range(3):
            for j in range(4):
                max_boosts[i][j] /= 1000
                sum_boosts[i][j] /= 1000
        self.cache_max_boosts = max_boosts
        self.cache_sum_boosts = sum_boosts
        self.cache_max_boosts_pointer = max_boosts_pointer
        self.cache_sum_boosts_pointer = sum_boosts_pointer
        return max_boosts, sum_boosts

    def _evaluate_bonuses_phase_life_support(self, magics: Dict[int, List[Skill]], non_magics: Dict[int, List[Skill]],
                                             max_boosts, sum_boosts):
        if not self.has_skill_change:
            return self.cache_life_bonus, self.cache_support_bonus
        temp_life_results = dict()
        temp_support_results = dict()
        for magic_idx, skills in magics.items():
            magic_idx = magic_idx - 1
            temp_life_results[magic_idx] = 0
            temp_support_results[magic_idx] = 0
            unit_idx = magic_idx // 5
            boost_dict = sum_boosts if self.live.unit.all_units[unit_idx].resonance else max_boosts
            for skill in skills:
                if skill.boost:
                    continue
                color = int(self.live.unit.get_card(magic_idx).color.value)
                if skill.v3 == 0 and skill.v4 == 0:
                    continue
                if skill.v3 > 0:
                    temp_life_results[magic_idx] = max(temp_life_results[magic_idx],
                                                       ceil(skill.v3 * boost_dict[color][3]))
                if skill.v4 > 0:
                    temp_support_results[magic_idx] = max(temp_support_results[magic_idx],
                                                          ceil(skill.v4 + boost_dict[color][4]))
        for non_magic_idx, skills in non_magics.items():
            assert len(skills) == 1 \
                   or self.reference_skills[non_magic_idx].is_encore \
                   and self.reference_skills[self.cache_enc[non_magic_idx]].is_magic
            for skill in skills:
                if skill.boost:
                    continue
                non_magic_idx = non_magic_idx - 1
                color = int(self.live.unit.get_card(non_magic_idx).color.value)
                unit_idx = non_magic_idx // 5
                boost_dict = sum_boosts if self.live.unit.all_units[unit_idx].resonance else max_boosts
                if skill.v3 == 0 and skill.v4 == 0:
                    continue
                if skill.v3 > 0:
                    temp_life_results[non_magic_idx] = ceil(skill.v3 * boost_dict[color][3])
                if skill.v4 > 0:
                    temp_support_results[non_magic_idx] = ceil(skill.v4 + boost_dict[color][4])

        unit_life_bonuses = list()
        unit_support_bonuses = list()
        for unit_idx in range(len(self.live.unit.all_units)):
            agg_func = sum if self.live.unit.all_units[unit_idx].resonance else max

            unit_magics = {_ - 1 for _ in magics.keys() if unit_idx * 5 < _ <= unit_idx * 5 + 5}
            unit_non_magics = {_ - 1 for _ in non_magics.keys() if unit_idx * 5 < _ <= unit_idx * 5 + 5}
            # Unify magic
            unified_magic_life = 0
            unified_magic_support = 0
            unified_non_magic_life = 0
            unified_non_magic_support = 0
            if len(unit_magics) >= 1:
                for magic_idx in unit_magics:
                    if magic_idx in temp_life_results:
                        unified_magic_life = max((unified_magic_life, temp_life_results[magic_idx]))
                    if magic_idx in temp_support_results:
                        unified_magic_support = max((unified_magic_support, temp_support_results[magic_idx]))
            for non_magic in unit_non_magics:
                if non_magic in temp_life_results:
                    unified_non_magic_life = agg_func((unified_non_magic_life, temp_life_results[non_magic]))
                if non_magic in temp_support_results:
                    unified_non_magic_support = agg_func((unified_non_magic_support, temp_support_results[non_magic]))
            unit_life_bonuses.append(agg_func((unified_magic_life, unified_non_magic_life)))
            unit_support_bonuses.append(agg_func((unified_magic_support, unified_non_magic_support)))
        self.cache_life_bonus = max(unit_life_bonuses)
        self.cache_support_bonus = max(unit_support_bonuses)
        return self.cache_life_bonus, self.cache_support_bonus

    def _evaluate_bonuses_phase_score_combo(self, magics: Dict[int, List[Skill]], non_magics: Dict[int, List[Skill]],
                                            max_boosts, sum_boosts):
        if not self.has_skill_change:
            return self.cache_score_bonus, self.cache_score_great_bonus, self.cache_combo_bonus
        temp_score_results = dict()
        temp_score_great_results = dict()
        temp_combo_results = dict()
        temp_score_skills = dict()
        temp_score_great_skills = dict()
        temp_combo_skills = dict()
        temp_score_boosts = dict()
        temp_score_great_boosts = dict()
        temp_combo_boosts = dict()
        for magic_idx, skills in magics.items():
            magic_idx = magic_idx - 1
            temp_score_results[magic_idx] = None
            temp_score_great_results[magic_idx] = None
            temp_combo_results[magic_idx] = None
            temp_score_skills[magic_idx] = None
            temp_score_great_skills[magic_idx] = None
            temp_combo_skills[magic_idx] = None
            unit_idx = magic_idx // 5
            boost_dict = sum_boosts if self.live.unit.all_units[unit_idx].resonance else max_boosts
            boost_pointer_dict = self.cache_sum_boosts_pointer if self.live.unit.all_units[unit_idx].resonance \
                else self.cache_max_boosts_pointer
            
            for skill in skills:
                if skill.boost:
                    continue
                color = int(self.live.unit.get_card(magic_idx).color.value)
                if skill.v0 == 0 and skill.v1 == 0 and skill.v2 == 0:
                    continue
                if temp_score_results[magic_idx] is None:
                    temp_score_results[magic_idx] = ceil(skill.v0 * boost_dict[color][0])
                    temp_score_skills[magic_idx] = self.live.unit.get_card(magic_idx).skill
                    temp_score_boosts[magic_idx] = boost_pointer_dict[color][0]
                else:
                    temp_score_results[magic_idx] = max(temp_score_results[magic_idx],
                                                        ceil(skill.v0 * boost_dict[color][0]))
                if temp_score_great_results[magic_idx] is None:
                    temp_score_great_results[magic_idx] = ceil(skill.v1 * boost_dict[color][1])
                    temp_score_great_skills[magic_idx] = self.live.unit.get_card(magic_idx).skill
                    temp_score_great_boosts[magic_idx] = boost_pointer_dict[color][1]
                else:
                    temp_score_great_results[magic_idx] = max(temp_score_great_results[magic_idx],
                                                        ceil(skill.v1 * boost_dict[color][1]))
                if temp_combo_results[magic_idx] is None:
                    temp_combo_results[magic_idx] = ceil(skill.v2 * boost_dict[color][2])
                    temp_combo_skills[magic_idx] = self.live.unit.get_card(magic_idx).skill
                    temp_combo_boosts[magic_idx] = boost_pointer_dict[color][2]
                else:
                    temp_combo_results[magic_idx] = max(temp_combo_results[magic_idx],
                                                        ceil(skill.v2 * boost_dict[color][2]))
            if temp_score_results[magic_idx] is None:
                temp_score_results[magic_idx] = 0
            if temp_score_great_results[magic_idx] is None:
                temp_score_great_results[magic_idx] = 0
            if temp_combo_results[magic_idx] is None:
                temp_combo_results[magic_idx] = 0
        for non_magic_idx, skills in non_magics.items():
            assert len(skills) == 1 \
                   or self.reference_skills[non_magic_idx].is_encore \
                   and self.reference_skills[self.cache_enc[non_magic_idx]].is_magic
            for skill in skills:
                if skill.boost:
                    continue
                non_magic_idx = non_magic_idx - 1
                color = int(self.live.unit.get_card(non_magic_idx).color.value)
                unit_idx = non_magic_idx // 5
                boost_dict = sum_boosts if self.live.unit.all_units[unit_idx].resonance else max_boosts
                boost_pointer_dict = self.cache_sum_boosts_pointer if self.live.unit.all_units[unit_idx].resonance \
                    else self.cache_max_boosts_pointer
                
                if skill.v0 == 0 and skill.v1 == 0 and skill.v2 == 0:
                    continue
                if skill.v0 > 0:
                    temp_score_results[non_magic_idx] = ceil(skill.v0 * boost_dict[color][0])
                    temp_score_skills[non_magic_idx] = skill
                    temp_score_boosts[non_magic_idx] = boost_pointer_dict[color][0]
                elif skill.v0 < 0:
                    temp_score_results[non_magic_idx] = skill.v0
                    temp_score_skills[non_magic_idx] = skill
                    temp_score_boosts[non_magic_idx] = None
                if skill.v1 > 0:
                    temp_score_great_results[non_magic_idx] = ceil(skill.v1 * boost_dict[color][1])
                    temp_score_great_skills[non_magic_idx] = skill
                    temp_score_great_boosts[non_magic_idx] = boost_pointer_dict[color][1]
                elif skill.v1 < 0:
                    temp_score_great_results[non_magic_idx] = skill.v1
                    temp_score_great_skills[non_magic_idx] = skill
                    temp_score_great_boosts[non_magic_idx] = None
                if skill.v2 > 0:
                    temp_combo_results[non_magic_idx] = ceil(skill.v2 * boost_dict[color][2])
                    temp_combo_skills[non_magic_idx] = skill
                    temp_combo_boosts[non_magic_idx] = boost_pointer_dict[color][2]
                elif skill.v2 < 0:
                    temp_combo_results[non_magic_idx] = skill.v2
                    temp_combo_skills[non_magic_idx] = skill
                    temp_combo_boosts[non_magic_idx] = None
        
        unit_score_bonuses = list()
        unit_score_great_bonuses = list()
        unit_combo_bonuses = list()
        unit_score_skills = list()
        unit_score_great_skills = list()
        unit_combo_skills = list()
        for unit_idx in range(len(self.live.unit.all_units)):
            agg_func = sum if self.live.unit.all_units[unit_idx].resonance else max

            unit_magics = {_ - 1 for _ in magics.keys() if unit_idx * 5 < _ <= unit_idx * 5 + 5}
            unit_non_magics = {_ - 1 for _ in non_magics.keys() if unit_idx * 5 < _ <= unit_idx * 5 + 5}
            # Unify magic
            unified_magic_score = None
            unified_magic_score_great = None
            unified_magic_combo = None
            unified_magic_score_skill = None
            unified_magic_score_great_skill = None
            unified_magic_combo_skill = None
            unified_non_magic_score = None
            unified_non_magic_score_great = None
            unified_non_magic_combo = None
            unified_non_magic_score_skill = list()
            unified_non_magic_score_great_skill = list()
            unified_non_magic_combo_skill = list()
            if len(unit_magics) >= 1:
                for magic_idx in unit_magics:
                    if magic_idx in temp_score_results:
                        if unified_magic_score is None:
                            unified_magic_score_skill = (magic_idx, temp_score_skills[magic_idx].skill_type,
                                                         temp_score_results[magic_idx], temp_score_boosts[magic_idx])
                            unified_magic_score = temp_score_results[magic_idx]
                        else:
                            if unified_magic_score < temp_score_results[magic_idx]:
                                unified_magic_score_skill = (magic_idx, temp_score_skills[magic_idx].skill_type,
                                                             temp_score_results[magic_idx], temp_score_boosts[magic_idx])
                            unified_magic_score = max((unified_magic_score, temp_score_results[magic_idx]))
                            
                    if magic_idx in temp_score_great_results:
                        if unified_magic_score_great is None:
                            unified_magic_score_great_skill = (magic_idx, temp_score_great_skills[magic_idx].skill_type,
                                                               temp_score_great_results[magic_idx], temp_score_great_boosts[magic_idx])
                            unified_magic_score_great = temp_score_great_results[magic_idx]
                        else:
                            if unified_magic_score_great < temp_score_great_results[magic_idx]:
                                unified_magic_score_great_skill = (magic_idx, temp_score_great_skills[magic_idx].skill_type,
                                                                   temp_score_great_results[magic_idx], temp_score_great_boosts[magic_idx])
                            unified_magic_score_great = max((unified_magic_score_great, temp_score_great_results[magic_idx]))
                    if magic_idx in temp_combo_results:
                        if unified_magic_combo is None:
                            unified_magic_combo_skill = (magic_idx, temp_combo_skills[magic_idx].skill_type,
                                                         temp_combo_results[magic_idx], temp_combo_boosts[magic_idx])
                            unified_magic_combo = temp_combo_results[magic_idx]
                        else:
                            if unified_magic_combo < temp_combo_results[magic_idx]:
                                unified_magic_combo_skill = (magic_idx, temp_combo_skills[magic_idx].skill_type,
                                                             temp_combo_results[magic_idx], temp_combo_boosts[magic_idx])
                            unified_magic_combo = max((unified_magic_combo, temp_combo_results[magic_idx]))
            if unified_magic_score is None:
                unified_magic_score = 0 if self.live.unit.all_units[unit_idx].resonance else -9000
            if unified_magic_score_great is None:
                unified_magic_score_great = 0 if self.live.unit.all_units[unit_idx].resonance else -9000
            if unified_magic_combo is None:
                unified_magic_combo = 0 if self.live.unit.all_units[unit_idx].resonance else -9000
            for non_magic in unit_non_magics:
                if non_magic in temp_score_results:
                    if unified_non_magic_score is None:
                        unified_non_magic_score_skill.append((non_magic, temp_score_skills[non_magic].skill_type,
                                                              temp_score_results[non_magic], temp_score_boosts[non_magic]))
                        unified_non_magic_score = temp_score_results[non_magic]
                    else:
                        if self.live.unit.all_units[unit_idx].resonance:
                            unified_non_magic_score_skill.append((non_magic, temp_score_skills[non_magic].skill_type,
                                                                  temp_score_results[non_magic], temp_score_boosts[non_magic]))
                        else:
                            if unified_non_magic_score < temp_score_results[non_magic]:
                                unified_non_magic_score_skill[0] = (non_magic, temp_score_skills[non_magic].skill_type,
                                                                    temp_score_results[non_magic], temp_score_boosts[non_magic])
                        unified_non_magic_score = agg_func((unified_non_magic_score, temp_score_results[non_magic]))
                if non_magic in temp_score_great_results:
                    if unified_non_magic_score_great is None:
                        unified_non_magic_score_great_skill.append((non_magic, temp_score_great_skills[non_magic].skill_type,
                                                                    temp_score_great_results[non_magic], temp_score_great_boosts[non_magic]))
                        unified_non_magic_score_great = temp_score_great_results[non_magic]
                    else:
                        if self.live.unit.all_units[unit_idx].resonance:
                            unified_non_magic_score_great_skill.append((non_magic, temp_score_great_skills[non_magic].skill_type,
                                                                        temp_score_great_results[non_magic], temp_score_great_boosts[non_magic]))
                        else:
                            if unified_non_magic_score_great < temp_score_great_results[non_magic]:
                                unified_non_magic_score_great_skill[0] = (non_magic, temp_score_great_skills[non_magic].skill_type,
                                                                          temp_score_great_results[non_magic], temp_score_great_boosts[non_magic])
                        unified_non_magic_score_great = agg_func((unified_non_magic_score_great, temp_score_great_results[non_magic]))
                if non_magic in temp_combo_results:
                    if unified_non_magic_combo is None:
                        unified_non_magic_combo_skill.append((non_magic, temp_combo_skills[non_magic].skill_type,
                                                              temp_combo_results[non_magic], temp_combo_boosts[non_magic]))
                        unified_non_magic_combo = temp_combo_results[non_magic]
                    else:
                        if self.live.unit.all_units[unit_idx].resonance:
                            unified_non_magic_combo_skill.append((non_magic, temp_combo_skills[non_magic].skill_type,
                                                                  temp_combo_results[non_magic], temp_combo_boosts[non_magic]))
                        else:
                            if unified_non_magic_combo < temp_combo_results[non_magic]:
                                unified_non_magic_combo_skill[0] = (non_magic, temp_combo_skills[non_magic].skill_type,
                                                                    temp_combo_results[non_magic], temp_combo_boosts[non_magic])
                        unified_non_magic_combo = agg_func((unified_non_magic_combo, temp_combo_results[non_magic]))
            if unified_non_magic_score is None:
                unified_non_magic_score = 0 if self.live.unit.all_units[unit_idx].resonance else -9000
            if unified_non_magic_score_great is None:
                unified_non_magic_score_great = 0 if self.live.unit.all_units[unit_idx].resonance else -9000
            if unified_non_magic_combo is None:
                unified_non_magic_combo = 0 if self.live.unit.all_units[unit_idx].resonance else -9000
            
            score_agg = agg_func((unified_magic_score, unified_non_magic_score))
            score_great_agg = agg_func((unified_magic_score_great, unified_non_magic_score_great))
            combo_agg = agg_func((unified_magic_combo, unified_non_magic_combo))
            if score_agg == -9000:
                score_agg = 0
            if score_great_agg == -9000:
                score_great_agg = 0
            if combo_agg == -9000:
                combo_agg = 0
            unit_score_bonuses.append(score_agg)
            unit_score_great_bonuses.append(score_great_agg)
            unit_combo_bonuses.append(combo_agg)
            if self.live.unit.all_units[unit_idx].resonance:
                unified_non_magic_score_skill.append(unified_magic_score_skill)
                unit_score_skills.append(unified_non_magic_score_skill)
                unified_non_magic_score_great_skill.append(unified_magic_score_great_skill)
                unit_score_great_skills.append(unified_non_magic_score_great_skill)
                unified_non_magic_combo_skill.append(unified_magic_combo_skill)
                unit_combo_skills.append(unified_non_magic_combo_skill)
            else:
                if unified_magic_score > unified_non_magic_score:
                    unit_score_skills.append([unified_magic_score_skill] \
                                             if unified_magic_score_skill is not None else [])
                else:
                    unit_score_skills.append(unified_non_magic_score_skill)
                if unified_magic_score_great > unified_non_magic_score_great:
                    unit_score_great_skills.append([unified_magic_score_great_skill] \
                                                   if unified_magic_score_great_skill is not None else [])
                else:
                    unit_score_great_skills.append(unified_non_magic_score_great_skill)
                if unified_magic_combo > unified_non_magic_combo:
                    unit_combo_skills.append([unified_magic_combo_skill] \
                                             if unified_magic_combo_skill is not None else [])
                else:
                    unit_combo_skills.append(unified_non_magic_combo_skill)
        min_score_bonus = min(unit_score_bonuses)
        min_score_bonus_index = unit_score_bonuses.index(min_score_bonus)
        max_score_bonus = max(unit_score_bonuses)
        max_score_bonus_index = unit_score_bonuses.index(max_score_bonus)
        min_score_great_bonus = min(unit_score_great_bonuses)
        min_score_great_bonus_index = unit_score_great_bonuses.index(min_score_great_bonus)
        max_score_great_bonus = max(unit_score_great_bonuses)
        max_score_great_bonus_index = unit_score_great_bonuses.index(max_score_great_bonus)
        min_combo_bonus = min(unit_combo_bonuses)
        min_combo_bonus_index = unit_combo_bonuses.index(min_combo_bonus)
        max_combo_bonus = max(unit_combo_bonuses)
        max_combo_bonus_index = unit_combo_bonuses.index(max_combo_bonus)
        if max_score_bonus > 0:
            self.cache_score_bonus = max_score_bonus
            self.cache_score_bonus_skill = [_ for _ in unit_score_skills[max_score_bonus_index] if _]
        else:
            self.cache_score_bonus = min_score_bonus
            self.cache_score_bonus_skill = [_ for _ in unit_score_skills[min_score_bonus_index] if _]
        if max_score_great_bonus > 0:
            self.cache_score_great_bonus = max_score_great_bonus
            self.cache_score_great_bonus_skill = [_ for _ in unit_score_great_skills[max_score_great_bonus_index] if _]
        else:
            self.cache_score_great_bonus = min_score_great_bonus
            self.cache_score_great_bonus_skill = [_ for _ in unit_score_great_skills[min_score_great_bonus_index] if _]
        if max_combo_bonus > 0:
            self.cache_combo_bonus = max_combo_bonus
            self.cache_combo_bonus_skill = [_ for _ in unit_combo_skills[max_combo_bonus_index] if _]
        else:
            self.cache_combo_bonus = min_combo_bonus
            self.cache_combo_bonus_skill = [_ for _ in unit_combo_skills[min_combo_bonus_index] if _]
        return self.cache_score_bonus, self.cache_score_great_bonus, self.cache_combo_bonus

    def _expand_magic(self):
        skill = copy.deepcopy(self.reference_skills[self.skill_indices[0]])
        if skill.is_magic or \
                (skill.is_encore and self.skill_queue[self.skill_indices[0]].is_magic):
            if skill.is_magic or self.force_encore_magic_to_encore_unit:
                unit_idx = (self.skill_indices[0] - 1) // 5
            else:
                unit_idx = (self.cache_enc[self.skill_indices[0]] - 1) // 5
            self.skill_queue[self.skill_indices[0]] = list()
            iterating_order = list()
            _cache_alt = list()
            _cache_mut = list()
            _cache_ref = list()
            for idx in range(unit_idx * 5, unit_idx * 5 + 5):
                idx = idx + 1
                copied_skill = copy.deepcopy(self.reference_skills[idx])
                copied_skill.set_card_idx(self.skill_indices[0] - 1)
                # Skip skills that cannot activate
                if self.reference_skills[idx].probability == 0:
                    continue
                # Magic does not copy itself
                if self.reference_skills[idx].is_magic:
                    continue
                # Expand encore
                if self.reference_skills[idx].is_encore:
                    copied_skill = self._get_last_encoreable_skill()
                    # But there's nothing for encore to copy yet, skip
                    if copied_skill is None:
                        continue
                    # Or the skill for encore to copy is magic as well, skip
                    # Do not allow magic-encore-magic
                    copied_skill = copy.deepcopy(self.reference_skills[copied_skill])
                    if copied_skill.is_magic:
                        continue
                    # Else let magic copy the encored skill instead
                if copied_skill.is_alternate:
                    _cache_alt.append(copied_skill)
                    continue
                if copied_skill.is_mutual:
                    _cache_mut.append(copied_skill)
                    continue
                if copied_skill.is_refrain:
                    _cache_ref.append(copied_skill)
                    continue
                iterating_order.append(copied_skill)
            iterating_order = iterating_order + _cache_alt + _cache_mut + _cache_ref
            for _ in iterating_order:
                self.skill_queue[self.skill_indices[0]].append(_)
            if len(iterating_order) == 0:
                idx = self.skill_indices[0] - 1
                num = (int(self.skill_times[0] / 1E6 / self.cache_skill_magic.interval) - 1) // len(self.unit_caches)
                if idx not in self.skill_inactivation_reason:
                    self.skill_inactivation_reason[idx] = dict()
                self.skill_inactivation_reason[idx][num] = 10

    def _expand_encore(self):
        skill = self.reference_skills[self.skill_indices[0]]
        if skill.is_encore:
            idx = self.skill_indices[0] - 1
            num = (int(self.skill_times[0] / 1E6 / skill.interval) - 1) // len(self.unit_caches)
            last_encoreable_skill = self._get_last_encoreable_skill()
            if last_encoreable_skill is None:
                if idx not in self.skill_inactivation_reason:
                    self.skill_inactivation_reason[idx] = dict()
                self.skill_inactivation_reason[idx][num] = 6
                pop_skill_index = self.skill_indices.index(-self.skill_indices[0])
                self.skill_times.pop(pop_skill_index)
                self.skill_indices.pop(pop_skill_index)
                self.skill_indices.pop(0)
                self.skill_times.pop(0)
                return False
            encore_copy: Skill = copy.deepcopy(self.reference_skills[last_encoreable_skill])
            encore_copy.interval = skill.interval
            encore_copy.duration = skill.duration
            self.skill_queue[self.skill_indices[0]] = encore_copy
            self.cache_enc[self.skill_indices[0]] = last_encoreable_skill
            if idx not in self.encore_skills:
                self.encore_skills[idx] = dict()
            if self.last_activated_time[-1] == self.skill_times[0]:
                time = self.last_activated_time[-2]
            else:
                time = self.last_activated_time[-1]
            self.encore_skills[idx][num] = (encore_copy.card_idx, encore_copy.skill_type, time // 1E6)
        return True

    def _get_last_encoreable_skill(self):
        if len(self.last_activated_skill) == 0:
            return None
        if self.skill_times[0] > self.last_activated_time[-1]:
            return self.last_activated_skill[-1]
        elif len(self.last_activated_time) == 1:
            return None
        else:
            return self.last_activated_skill[-2]

    def _evaluate_motif(self):
        skills_to_check = self._helper_get_current_skills()
        unit_idx = (self.skill_indices[0] - 1) // 5
        for skill in skills_to_check:
            if skill.is_motif:
                skill.v0 = self.live.unit.all_units[unit_idx].convert_motif(skill.skill_type, self.grand)
                skill.normalized = False

    def _evaluate_ls(self):
        skills_to_check = self._helper_get_current_skills()
        for skill in skills_to_check:
            if skill.is_sparkle:
                trimmed_life = self.life // 10
                if trimmed_life < 0:
                    trimmed_life = 0
                if skill.values[0] == 1:
                    skill.v2 = self._sparkle_bonus_ssr[trimmed_life]
                else:
                    skill.v2 = self._sparkle_bonus_sr[trimmed_life]
                skill.v0 = 0
                skill.v1 = 0

    def _cache_AMR(self):
        skills_to_check = self._helper_get_current_skills()
        for skill in skills_to_check:
            if skill.is_alternate or skill.is_mutual or skill.is_refrain:
                if self.force_encore_amr_cache_to_encore_unit:
                    unit_idx = (self.skill_indices[0] - 1) // 5
                else:
                    unit_idx = skill.original_unit_idx
                self.unit_caches[unit_idx].update_AMR(skill)
                unit = self.unit_caches[unit_idx]
                idx = self.skill_indices[0] - 1
                num = (int(self.skill_times[0] / 1E6 / skill.interval) - 1) // len(self.unit_caches)
<<<<<<< HEAD
                if skill.is_refrain:
                    ref = (unit.ref_tap, unit.ref_long, unit.ref_flick, unit.ref_slide, unit.ref_great, unit.ref_combo)
                    _ = [0, 0, 0, 0, 0, 0]
                    for i, note in enumerate(ref):
                        if idx in note:
                            _[i] = note[idx]
                else:
                    alt = (unit.alt_tap, unit.alt_long, unit.alt_flick, unit.alt_slide, unit.alt_great, unit.alt_combo)
                    _ = [0, 0, 0, 0, 0, 0]
                    for i, note in enumerate(alt):
                        if idx in note:
                            _[i] = note[idx]
=======
                unit_update = (unit.tap_update, unit.longg_update, unit.flick_update,
                               unit.slide_update,unit.great_update, unit.combo_update)
                if skill.is_refrain:
                    ref = (unit.ref_tap, unit.ref_long, unit.ref_flick, unit.ref_slide, unit.ref_great, unit.ref_combo)
                    _ = [(0, 0, 0, 0)] * 6
                    for i in range(6):
                        if idx in ref[i]:
                            _[i] = tuple([ref[i][idx]] + list(unit_update[i]))
                else:
                    alt = (unit.alt_tap, unit.alt_long, unit.alt_flick, unit.alt_slide, unit.alt_great, unit.alt_combo)
                    alt_ = (unit.tap, unit.longg, unit.flick, unit.slide, unit.great, unit.combo)
                    _ = [(0, 0, 0, 0, 0)] * 6
                    for i in range(6):
                        if idx in alt[i]:
                            _[i] = tuple([alt[i][idx], alt_[i] - 100] + list(unit_update[i]))
>>>>>>> 0cf70772
                if idx not in self.amr_bonuses:
                    self.amr_bonuses[idx] = dict()
                self.amr_bonuses[idx][num] = _
    
    def _cache_magic_marker(self):
        skill = self.reference_skills[self.skill_indices[0]]
        if skill.skill_type == 41:
            self.cache_skill_magic = skill
        else:
            self.cache_skill_magic = None
    
    def _cache_magic(self):
        if self.cache_skill_magic is None:
            return
        _ = {"tap" : -9000, "long" : -9000, "flick" : -9000, "slide" : -9000, "great" : -9000, "combo" : -9000,
             "sparkle" : -9000, "life" : 0, "psupport" : 0, "csupport" : 0,
             "cu_score" : 0, "cu_combo" : 0, "cu_life" : 0, "cu_support" : 0,
             "co_score" : 0, "co_combo" : 0, "co_life" : 0, "co_support" : 0,
             "pa_score" : 0, "pa_combo" : 0, "pa_life" : 0, "pa_support" : 0,
             "guard" : False, "overload" : 0, "concentration" : False}
        unit_idx = (self.skill_indices[0] - 1) // 5
        idx = self.skill_indices[0] - 1
        num = (int(self.skill_times[0] / 1E6 / self.cache_skill_magic.interval) - 1) // len(self.unit_caches)
        skills_to_check = self._helper_get_current_skills()
        for skill in skills_to_check:
            if skill.is_combo_support:
                _["csupport"] = max(_["csupport"], 1)
                continue
            if skill.is_guard:
                _["guard"] = True
                continue
            if skill.is_overload:
                _["csupport"] = max(_["csupport"], 2)
                _["overload"] += skill.life_requirement
            if skill.is_cc:
                _["concentration"] = True
            if skill.boost:
                if 0 in skill.targets:
                    _["cu_score"] = max(_["cu_score"], skill.values[0] // 10 - 100 if skill.values[0] != 0 else 0)
                    _["cu_combo"] = max(_["cu_combo"], skill.values[2] // 10 - 100 if skill.values[1] != 0 else 0)
                    _["cu_life"] = max(_["cu_life"], skill.values[3] // 10 - 100 if skill.values[2] != 0 else 0)
                    _["cu_support"] = max(_["cu_support"], skill.values[4])
                if 1 in skill.targets:
                    _["co_score"] = max(_["co_score"], skill.values[0] // 10 - 100 if skill.values[0] != 0 else 0)
                    _["co_combo"] = max(_["co_combo"], skill.values[2] // 10 - 100 if skill.values[1] != 0 else 0)
                    _["co_life"] = max(_["co_life"], skill.values[3] // 10 - 100 if skill.values[2] != 0 else 0)
                    _["co_support"] = max(_["co_support"], skill.values[4])
                if 2 in skill.targets:
                    _["pa_score"] = max(_["pa_score"], skill.values[0] // 10 - 100 if skill.values[0] != 0 else 0)
                    _["pa_combo"] = max(_["pa_combo"], skill.values[2] // 10 - 100 if skill.values[1] != 0 else 0)
                    _["pa_life"] = max(_["pa_life"], skill.values[3] // 10 - 100 if skill.values[2] != 0 else 0)
                    _["pa_support"] = max(_["pa_support"], skill.values[4])
                continue
            if skill.is_sparkle:
                _["sparkle"] = max(_["sparkle"], skill.v2 - 100)
                continue
            if skill.act == NoteType.LONG:
                _["tap"] = max(_["tap"], skill.values[0] - 100 if skill.values[0] != 0 else 0)
                _["long"] = max(_["long"], skill.values[1] - 100 if skill.values[1] != 0 else 0)
                _["flick"] = max(_["flick"], skill.values[0] - 100 if skill.values[0] != 0 else 0)
                _["slide"] = max(_["slide"], skill.values[0] - 100 if skill.values[0] != 0 else 0)
                continue
            if skill.act == NoteType.FLICK:
                _["tap"] = max(_["tap"], skill.values[0] - 100 if skill.values[0] != 0 else 0)
                _["long"] = max(_["long"], skill.values[0] - 100 if skill.values[0] != 0 else 0)
                _["flick"] = max(_["flick"], skill.values[1] - 100 if skill.values[1] != 0 else 0)
                _["slide"] = max(_["slide"], skill.values[0] - 100 if skill.values[0] != 0 else 0)
                continue
            if skill.act == NoteType.SLIDE:
                _["tap"] = max(_["tap"], skill.values[0] - 100 if skill.values[0] != 0 else 0)
                _["long"] = max(_["long"], skill.values[0] - 100 if skill.values[0] != 0 else 0)
                _["flick"] = max(_["flick"], skill.values[0] - 100 if skill.values[0] != 0 else 0)
                _["slide"] = max(_["slide"], skill.values[1] - 100 if skill.values[1] != 0 else 0)
                continue
            if skill.is_motif:
                value = self.live.unit.all_units[unit_idx].convert_motif(skill.skill_type, self.grand) - 100
                _["tap"] = max(_["tap"], value)
                _["long"] = max(_["long"], value)
                _["flick"] = max(_["flick"], value)
                _["slide"] = max(_["slide"], value)
                continue
            if skill.is_alternate:
                if skill.card_idx in self.unit_caches[unit_idx].alt_tap:
                    _["tap"] = max(_["tap"], self.unit_caches[unit_idx].alt_tap[skill.card_idx])
                    _["long"] = max(_["long"], self.unit_caches[unit_idx].alt_long[skill.card_idx])
                    _["flick"] = max(_["flick"], self.unit_caches[unit_idx].alt_flick[skill.card_idx])
                    _["slide"] = max(_["slide"], self.unit_caches[unit_idx].alt_slide[skill.card_idx])
                continue
            if skill.is_refrain:
                if skill.card_idx in self.unit_caches[unit_idx].ref_tap:
                    _["tap"] = max(_["tap"], self.unit_caches[unit_idx].ref_tap[skill.card_idx])
                    _["long"] = max(_["long"], self.unit_caches[unit_idx].ref_long[skill.card_idx])
                    _["flick"] = max(_["flick"], self.unit_caches[unit_idx].ref_flick[skill.card_idx])
                    _["slide"] = max(_["slide"], self.unit_caches[unit_idx].ref_slide[skill.card_idx])
                if skill.card_idx in self.unit_caches[unit_idx].ref_combo:
                    _["combo"] = max(_["combo"], self.unit_caches[unit_idx].ref_combo[skill.card_idx])
                continue
            if skill.is_mutual:
                if skill.card_idx in self.unit_caches[unit_idx].alt_combo:
                    _["combo"] = max(_["combo"], self.unit_caches[unit_idx].alt_combo[skill.card_idx])
                continue
            _["tap"] = max(_["tap"], skill.values[0] - 100 if skill.values[0] != 0 else 0)
            _["long"] = max(_["long"], skill.values[0] - 100 if skill.values[0] != 0 else 0)
            _["flick"] = max(_["flick"], skill.values[0] - 100 if skill.values[0] != 0 else 0)
            _["slide"] = max(_["slide"], skill.values[0] - 100 if skill.values[0] != 0 else 0)
            _["great"] = max(_["great"], skill.values[1] - 100 if skill.values[1] != 0 else 0)
            _["combo"] = max(_["combo"], skill.values[2] - 100 if skill.values[2] != 0 else 0)
            _["life"] = max(_["life"], skill.values[3])
            _["psupport"] = max(_["psupport"], skill.values[4])
        for key, value in _.items():
            if value == -9000 or value == 9000:
                _[key] = 0
        if idx not in self.magic_bonuses:
            self.magic_bonuses[idx] = dict()
        self.magic_bonuses[idx][num] = _
        

    def _helper_get_current_skills(self):
        if self.skill_indices[0] not in self.skill_queue:
            return []
        skills_to_check = self.skill_queue[self.skill_indices[0]]
        if isinstance(skills_to_check, Skill):
            skills_to_check = [skills_to_check]
        return skills_to_check

    def _cache_skill_data(self):
        skills_to_check = self._helper_get_current_skills()
        unit_idx = (self.skill_indices[0] - 1) // 5
        for skill in skills_to_check:
            self.unit_caches[unit_idx].update(skill, self.skill_times[0] / 1E6)

    def _handle_skill_activation(self):
        def update_last_activated_skill(replace, skill_time):
            """
            Update last activated skill for encore
            :type replace: True if new skill activates after the cached skill, False if same time
            :type skill_time: encore time to check for skills before that
            """
            if self.reference_skills[self.skill_indices[0]].is_encore:
                return
            if replace:
                self.last_activated_skill.append(self.skill_indices[0])
                self.last_activated_time.append(skill_time)
            else:
                self.last_activated_skill[-1] = min(self.last_activated_skill[-1], self.skill_indices[0])

        # If skill is still not queued after self._expand_magic and self._expand_encore
        if self.skill_indices[0] not in self.skill_queue:
            self.skill_queue[self.skill_indices[0]] = copy.deepcopy(self.reference_skills[self.skill_indices[0]])

        # Pop deactivation out if skill cannot activate
        if not self._can_activate():
            skill_id = self.skill_indices[0]
            self.skill_queue.pop(self.skill_indices[0])
            # First index of -skill_id should be the correct value because a skill cannot activate twice before deactivating once
            pop_skill_index = self.skill_indices.index(-skill_id)
            # Pop the deactivation first to avoid messing up the index
            self.skill_times.pop(pop_skill_index)
            self.skill_indices.pop(pop_skill_index)
            # Don't need to pop the activation because it will be pop in the outer sub
            return

        # Update last activated skill for encore
        # If new skill is strictly after cached last skill, just replace it
        if len(self.last_activated_time) == 0 or self.last_activated_time[-1] < self.skill_times[0]:
            update_last_activated_skill(replace=True, skill_time=self.skill_times[0])
        elif self.last_activated_time[-1] == self.skill_times[0]:
            # Else update taking skill index order into consideration
            update_last_activated_skill(replace=False, skill_time=self.skill_times[0])

    def _handle_ol_drain(self, life_requirement):
        if self.life > life_requirement:
            self.life -= life_requirement
            return False
        else:
            return True

    def _check_focus_activation(self, unit_idx, skill):
        card_colors = [
            card.color
            for card in self.live.unit.all_units[unit_idx].all_cards()
        ]
        if skill.skill_type == 21:
            return not any(filter(lambda x: x is not Color.CUTE, card_colors))
        if skill.skill_type == 22:
            return not any(filter(lambda x: x is not Color.COOL, card_colors))
        if skill.skill_type == 23:
            return not any(filter(lambda x: x is not Color.PASSION, card_colors))
        # Should not reach here
        raise ValueError("Reached invalid state of focus activation check: ", skill)

    def _can_activate(self):
        """
        Checks if a (list of) queued skill(s) can activate or not.
        """
        skills_to_check = self.skill_queue[self.skill_indices[0]]
        if isinstance(skills_to_check, Skill):
            skills_to_check = [skills_to_check]
        has_failed = False
        to_be_removed = list()
        for skill in skills_to_check:
            idx = self.skill_indices[0] - 1
            num = (int(self.skill_times[0] / 1E6 / skill.interval) - 1) // len(self.unit_caches)
            if self.force_encore_amr_cache_to_encore_unit:
                unit_idx = (self.skill_indices[0] - 1) // 5
            else:
                unit_idx = skill.original_unit_idx
            if idx not in self.skill_inactivation_reason:
                self.skill_inactivation_reason[idx] = dict()

            if has_failed and skill.is_overload:
                to_be_removed.append(skill)
                if self.cache_skill_magic is None:
                    self.skill_inactivation_reason[idx][num] = 1
                continue
            if not has_failed and skill.is_overload:
                has_failed = self._handle_ol_drain(skill.life_requirement)
                if has_failed:
                    to_be_removed.append(skill)
                    if self.cache_skill_magic is None:
                        self.skill_inactivation_reason[idx][num] = 1
                continue
            if skill.is_encore:
                # Encore should not be here, all encores should have already been replaced
                to_be_removed.append(skill)
                if self.cache_skill_magic is None:
                    self.skill_inactivation_reason[idx][num] = 6
                continue
            if skill.is_alternate and self.unit_caches[unit_idx].tap == 0:
                to_be_removed.append(skill)
                if self.cache_skill_magic is None:
                    self.skill_inactivation_reason[idx][num] = 7
                continue
            if skill.is_mutual and self.unit_caches[unit_idx].combo == 0:
                to_be_removed.append(skill)
                if self.cache_skill_magic is None:
                    self.skill_inactivation_reason[idx][num] = 8
                continue
            if skill.is_refrain and self.unit_caches[unit_idx].tap == 0 and self.unit_caches[unit_idx].combo == 0:
                to_be_removed.append(skill)
                if self.cache_skill_magic is None:
                    self.skill_inactivation_reason[idx][num] = 9
                continue
            if skill.is_focus:
                if not self._check_focus_activation(unit_idx=(self.skill_indices[0] - 1) // 5, skill=skill):
                    to_be_removed.append(skill)
                    if skill.skill_type == 21:
                        if self.cache_skill_magic is None:
                            self.skill_inactivation_reason[idx][num] = 2
                    if skill.skill_type == 22:
                        if self.cache_skill_magic is None:
                            self.skill_inactivation_reason[idx][num] = 3
                    if skill.skill_type == 23:
                        if self.cache_skill_magic is None:
                            self.skill_inactivation_reason[idx][num] = 4
                continue
        if len(skills_to_check) == len(to_be_removed) and self.cache_skill_magic is not None:
            idx = self.skill_indices[0] - 1
            num = (int(self.skill_times[0] / 1E6 / self.cache_skill_magic.interval) - 1) // len(self.unit_caches)
            self.skill_inactivation_reason[idx][num] = 10
        for skill in to_be_removed:
            skills_to_check.remove(skill)
            self.full_roll_chance /= skill.probability
        self.skill_queue[self.skill_indices[0]] = skills_to_check
        return len(skills_to_check) > 0
    
    def get_cc_great_num(self):
        return self.cc_great_num<|MERGE_RESOLUTION|>--- conflicted
+++ resolved
@@ -55,15 +55,12 @@
         self.slide = 0
         self.great = 0
         self.combo = 0
-<<<<<<< HEAD
-=======
         self.tap_update = (-1, 0, 0.0)
         self.flick_update = (-1, 0, 0.0)
         self.longg_update = (-1, 0, 0.0)
         self.slide_update = (-1, 0, 0.0)
         self.great_update = (-1, 0, 0.0)
         self.combo_update = (-1, 0, 0.0)
->>>>>>> 0cf70772
         self.ref_tap = {}
         self.ref_flick = {}
         self.ref_long = {}
@@ -78,15 +75,6 @@
         self.alt_combo = {}
         
 
-<<<<<<< HEAD
-    def update(self, skill: Skill):
-        # Cache alternate and mutual penalty if no other skills have been activated
-        if skill.is_alternate:
-            if self.combo == 0:
-                self.combo = skill.values[2]
-        if skill.is_mutual:
-            if self.tap == 0:
-=======
     def update(self, skill: Skill, skill_time):
         # Cache alternate and mutual penalty if no other skills have been activated
         if skill.is_alternate:
@@ -99,16 +87,12 @@
                 self.flick_update = (skill.card_idx, skill.skill_type, skill_time)
                 self.longg_update = (skill.card_idx, skill.skill_type, skill_time)
                 self.slide_update = (skill.card_idx, skill.skill_type, skill_time)
->>>>>>> 0cf70772
                 self.tap = skill.values[0]
                 self.flick = skill.values[0]
                 self.longg = skill.values[0]
                 self.slide = skill.values[0]
             if self.great == 0:
-<<<<<<< HEAD
-=======
                 self.great_update = (skill.card_idx, skill.skill_type, skill_time)
->>>>>>> 0cf70772
                 self.great = skill.values[1]
         
         # Do not update on alternate, mutual, refrain, boosters
@@ -149,15 +133,10 @@
             self.longg = max(self.longg, skill.v0)
             self.slide = max(self.slide, skill.v0)
             if skill.is_scorePG or skill.is_overload:
-<<<<<<< HEAD
-                self.great = max(self.great, skill.v0)
-        if skill.v2 is not None and skill.v2 > 100:
-=======
                 self.great_update = (skill.card_idx, skill.skill_type, skill_time) if self.tap < skill.v0 else self.great_update
                 self.great = max(self.great, skill.v0)
         if skill.v2 is not None and skill.v2 > 100:
             self.combo_update = (skill.card_idx, skill.skill_type, skill_time) if self.combo < skill.v2 else self.combo_update
->>>>>>> 0cf70772
             self.combo = max(self.combo, skill.v2)
 
     def update_AMR(self, skill: Skill):
@@ -792,9 +771,6 @@
                             skill[3][boost_idx] = (boost[0], 16, boost[2])
                 if skill[0] in encore_idx:
                     self.combo_bonus_skills[note_idx][skill_idx] = (skill[0], 16, skill[2], skill[3])
-<<<<<<< HEAD
-        
-=======
         encore_temp = copy.deepcopy(self.encore_skills)
         intervals = []
         for unit in self.live.unit.all_units:
@@ -812,7 +788,6 @@
                             if note[-3:] == encore_temp[enc_lane][enc_num]:
                                 self.amr_bonuses[lane][num][note_idx] = note[:-3] + (enc_lane, 16, encore_temp[enc_lane][enc_num][-1])
            
->>>>>>> 0cf70772
         detail = {'skill_probability' : self.probabilities,
                   'note_number' : self.note_numbers,
                   'checkpoint' : self.checkpoints,
@@ -1988,20 +1963,6 @@
                 unit = self.unit_caches[unit_idx]
                 idx = self.skill_indices[0] - 1
                 num = (int(self.skill_times[0] / 1E6 / skill.interval) - 1) // len(self.unit_caches)
-<<<<<<< HEAD
-                if skill.is_refrain:
-                    ref = (unit.ref_tap, unit.ref_long, unit.ref_flick, unit.ref_slide, unit.ref_great, unit.ref_combo)
-                    _ = [0, 0, 0, 0, 0, 0]
-                    for i, note in enumerate(ref):
-                        if idx in note:
-                            _[i] = note[idx]
-                else:
-                    alt = (unit.alt_tap, unit.alt_long, unit.alt_flick, unit.alt_slide, unit.alt_great, unit.alt_combo)
-                    _ = [0, 0, 0, 0, 0, 0]
-                    for i, note in enumerate(alt):
-                        if idx in note:
-                            _[i] = note[idx]
-=======
                 unit_update = (unit.tap_update, unit.longg_update, unit.flick_update,
                                unit.slide_update,unit.great_update, unit.combo_update)
                 if skill.is_refrain:
@@ -2017,7 +1978,6 @@
                     for i in range(6):
                         if idx in alt[i]:
                             _[i] = tuple([alt[i][idx], alt_[i] - 100] + list(unit_update[i]))
->>>>>>> 0cf70772
                 if idx not in self.amr_bonuses:
                     self.amr_bonuses[idx] = dict()
                 self.amr_bonuses[idx][num] = _
