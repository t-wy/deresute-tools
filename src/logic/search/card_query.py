from collections import defaultdict
from typing import Union, Dict, List

from db import db
from network import kirara_query
from static.rarity import Rarity
from utils.misc import is_debug_mode

ALIASES = {
    "santaclaus": "eve",
    "anastasia": "anya"
}

queried_to_kirara = False


def get_chara_dict() -> Dict[int, str]:
    global queried_to_kirara
    # Prevent query if debugging
    if not queried_to_kirara and (
            not is_debug_mode() or not db.cachedb.execute_and_fetchone("""
            SELECT name FROM sqlite_master WHERE type='table' AND name='chara_cache'
            """)):
        kirara_query.update_chara_data()
        # Prevent redundant queries
        queried_to_kirara = True
    results = db.cachedb.execute_and_fetchall("""
        SELECT chara_id, conventional FROM chara_cache
    """)
    return {_: __ for _, __ in results}


def generate_short_names():
    chara_data_dict = get_chara_dict()
    card_chara_rarity = db.masterdb.execute_and_fetchall(
        """
        SELECT chara_id, GROUP_CONCAT(id), GROUP_CONCAT(rarity)
        FROM card_data
        GROUP BY chara_id
        """
    )
    db.cachedb.execute("""
        CREATE TABLE IF NOT EXISTS card_name_cache (
        card_id TEXT UNIQUE PRIMARY KEY,
        chara_id INTEGER NOT NULL,
        card_rarity INTEGER NOT NULL,
        card_short_name TEXT NOT NULL,
        FOREIGN KEY (chara_id) REFERENCES chara_cache(chara_id)
        )
    """)
    for chara_id, card_ids, card_rarities in card_chara_rarity:
        if chara_id not in chara_data_dict:
            continue
        chara_name = chara_data_dict[chara_id]
        if chara_name in ALIASES:
            chara_name = ALIASES[chara_name]
        card_ids = card_ids.split(",")
        card_rarities = card_rarities.split(",")
        card_rarities = list(map(lambda x: Rarity(int(x)), card_rarities))
        rarity_count = defaultdict(int)
        temp = list()
        for card_rarity in card_rarities:
            rarity_count[card_rarity] += 1
            if card_rarity == Rarity.SSR or card_rarity == Rarity.SSRU:
                short_name = chara_name
            else:
                short_name = chara_name + card_rarity.name.lower()
            if card_rarity in {Rarity.NU, Rarity.RU, Rarity.SRU}:
                short_name = short_name[:-1] + str(rarity_count[card_rarity]) + short_name[-1]
            elif card_rarity == Rarity.SSRU:
                short_name = short_name + str(rarity_count[card_rarity]) + "u"
            else:
                short_name = short_name + str(rarity_count[card_rarity])
            temp.append(short_name)
        for card_id, card_rarity, short_name in zip(card_ids, card_rarities, temp):
            db.cachedb.execute("""
                INSERT OR REPLACE INTO card_name_cache (card_id,chara_id,card_rarity,card_short_name)
                VALUES (?,?,?,?)
            """, [card_id, chara_id, card_rarity.value, short_name])
    db.cachedb.commit()


def convert_short_name_to_id(query: Union[List[str], str]) -> List[int]:
    if isinstance(query, list):
        tokens = query
    elif isinstance(query, str):
        tokens = query.split()
    else:
        raise ValueError("Invalid query: {}".format(query))
    results = list()
    for token in tokens:
        if token.isdigit():
            results.append(int(token))
        else:
            results.append(int(
                db.cachedb.execute_and_fetchone("""
                    SELECT card_id FROM card_name_cache WHERE card_short_name IN (?);
                """, [token])[0]
            ))
    return results


def convert_id_to_short_name(query: Union[List[str], str]) -> List[str]:
    if isinstance(query, list):
        tokens = query
    elif isinstance(query, str):
        tokens = query.split()
    else:
        raise ValueError("Invalid query: {}".format(query))
    results = list()
    for token in tokens:
        query_res = db.cachedb.execute_and_fetchone("""
                SELECT card_short_name FROM card_name_cache WHERE card_id IN (?);
            """, [token])
<<<<<<< HEAD
        query_res = query_res[0] if query_res != None else "MyCard"
=======
        query_res = query_res[0] if query_res is not None else "MyCard"
>>>>>>> 3c64dd9e
        results.append(query_res)
    return results


generate_short_names()<|MERGE_RESOLUTION|>--- conflicted
+++ resolved
@@ -112,11 +112,7 @@
         query_res = db.cachedb.execute_and_fetchone("""
                 SELECT card_short_name FROM card_name_cache WHERE card_id IN (?);
             """, [token])
-<<<<<<< HEAD
-        query_res = query_res[0] if query_res != None else "MyCard"
-=======
         query_res = query_res[0] if query_res is not None else "MyCard"
->>>>>>> 3c64dd9e
         results.append(query_res)
     return results
 
