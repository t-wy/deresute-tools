--- conflicted
+++ resolved
@@ -22,11 +22,7 @@
 pyximport.install(language_level=3)
 
 
-<<<<<<< HEAD
-def classify_note(row):
-=======
 def classify_note(row: pd.Series) -> NoteType:
->>>>>>> 3c64dd9e
     if row.type == 8:
         return NoteType.DAMAGE
     if row.type == 5:
@@ -45,14 +41,6 @@
         return NoteType.SLIDE
 
 
-<<<<<<< HEAD
-def classify_note_vectorized(row):
-    rowtype = row.type.astype(np.int32) # to prevent crashing in 32-bit python
-    return np.choose(rowtype - 3, [
-        np.choose(row.status == 0, [NoteType.FLICK, np.choose(
-            rowtype - 1, [NoteType.TAP, NoteType.LONG, NoteType.SLIDE], mode="clip")]),
-        NoteType.TAP, NoteType.SLIDE, NoteType.FLICK, NoteType.FLICK, NoteType.DAMAGE], mode="clip")
-=======
 def classify_note_vectorized(row: pd.DataFrame) -> pd.Series:
     rowtype = row.type.astype(np.int32)  # to prevent crashing in 32-bit python
     res = np.choose(rowtype - 3, [np.choose(row.status == 0, [NoteType.FLICK, np.choose(rowtype - 1,
@@ -61,7 +49,6 @@
                                                                                         mode="clip")]),
                                   NoteType.TAP, NoteType.SLIDE, NoteType.FLICK, NoteType.FLICK], mode="clip")
     return cast(pd.Series, res)
->>>>>>> 3c64dd9e
 
 
 def get_score_color(score_id: int) -> Color:
@@ -70,13 +57,9 @@
     return Color(color - 1)
 
 
-<<<<<<< HEAD
-def fetch_chart(base_music_name, base_score_id, base_difficulty, event=False, skip_load_notes=False, skip_damage_notes=True):
-=======
 def fetch_chart(base_music_name: Optional[str], base_score_id: int, base_difficulty: Difficulty, event: bool = False,
                 skip_load_notes: bool = False, skip_damage_notes: bool = True) \
         -> Tuple[Optional[pd.DataFrame], Color, int, Optional[int]]:
->>>>>>> 3c64dd9e
     assert base_difficulty in Difficulty
     difficulty = base_difficulty.value
 
@@ -135,12 +118,6 @@
     duration = notes_data.iloc[-1]['sec']
     if difficulty == 6:
         if skip_damage_notes:
-<<<<<<< HEAD
-            notes_data = notes_data[(notes_data["type"] < 8) & ((notes_data["visible"].isna()) | (notes_data["visible"] >= 0))].reset_index(drop=True)
-        else:
-            notes_data = notes_data[(notes_data["type"] <= 8) & ((notes_data["visible"].isna()) | (notes_data["visible"] >= 0))].reset_index(drop=True)
-        
-=======
             notes_data = notes_data[
                 (notes_data["type"] < 8) & ((notes_data["visible"].isna()) | (notes_data["visible"] >= 0))].reset_index(
                 drop=True)
@@ -148,7 +125,6 @@
             notes_data = notes_data[(notes_data["type"] <= 8) & (
                         (notes_data["visible"].isna()) | (notes_data["visible"] >= 0))].reset_index(drop=True)
 
->>>>>>> 3c64dd9e
     else:
         notes_data = notes_data[notes_data["type"] < 8].reset_index(drop=True)
     notes_data = notes_data.drop(["id"], axis=1)
@@ -496,13 +472,8 @@
                     pot_bonus = db.masterdb.execute_and_fetchone("""
                             SELECT value_rare_{} FROM potential_value_sk WHERE potential_level = ?
                         """.format((card.ra - 1) // 2 * 2 + 1), [card.sk_pots])[0]
-<<<<<<< HEAD
-                card_probabilities[card_idx, card.color.value] = \
-                    (card.skill.probability - pot_bonus) / 1.5 * (1 + (card.skill.skill_level - 1) / 18) + pot_bonus
-=======
                 card_probabilities[card_idx, card.color.value] \
                     = (card.skill.probability - pot_bonus) / 1.5 * (1 + (card.skill.skill_level - 1) / 18) + pot_bonus
->>>>>>> 3c64dd9e
             self.get_bonuses()
             probability_bonus = self.bonuses[idx, 4, :]
             card_probabilities = (card_probabilities * (1 + probability_bonus / 100) / 10000).max(axis=1)
