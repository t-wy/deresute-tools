from typing import Tuple

import pandas as pd

import customlogger as logger
from db import db
from logic.search import card_query

chara_dict = card_query.get_chara_dict()


def initialize_potential_db():
    db.cachedb.execute("DROP TABLE IF EXISTS potential_cache")
    db.cachedb.execute("""
        CREATE TABLE potential_cache (
            chara_id INTEGER PRIMARY KEY,
            vo INTEGER NOT NULL,
            vi INTEGER NOT NULL,
            da INTEGER NOT NULL,
            li INTEGER NOT NULL,
            sk INTEGER NOT NULL,
            FOREIGN KEY (chara_id) REFERENCES chara_cache(chara_id)
        )
    """)
    db.cachedb.commit()


def copy_card_data_from_master(update_all: bool = True, chara_id: int = None):
    if update_all:
        db.cachedb.execute("DROP TABLE IF EXISTS card_data_cache")
        all_cards = db.masterdb.execute_and_fetchall("SELECT * FROM card_data", out_dict=True)
    else:
        assert chara_id is not None
        all_cards = db.masterdb.execute_and_fetchall("SELECT * FROM card_data WHERE chara_id = ?", [chara_id],
                                                     out_dict=True)
    potentials = db.cachedb.execute_and_fetchall("SELECT * FROM potential_cache", out_dict=True)
    card_df = pd.DataFrame(all_cards)
    pot_df = pd.DataFrame(potentials)
    attributes = [('vo', 'vocal'),
                  ('vi', 'visual'),
                  ('da', 'dance'),
                  ('li', 'hp'),
                  ('sk', 'skill')]
    card_df = card_df.merge(pot_df, on='chara_id', how='left').fillna(0)
    pots = {
        key: pd.read_sql_query("SELECT * FROM potential_value_{}".format(key),
                               db.masterdb.get_connection())
        for key, _ in attributes
    }
    for rarity in range(4):
        rarity1 = rarity * 2 + 1
        rarity2 = rarity * 2 + 2
        for key, full_name in attributes:
            pot_map = dict(zip(pots[key]['potential_level'], pots[key]['value_rare_{}'.format(rarity1)]))
            pot_map[0] = 0
            card_df.loc[(card_df['rarity'] == rarity1) | (card_df['rarity'] == rarity2), key] = card_df.loc[
                (card_df['rarity'] == rarity1) | (card_df['rarity'] == rarity2), key].map(pot_map)
    card_df['bonus_skill'] = 0
    for key, full_name in attributes:
        card_df['bonus_{}'.format(full_name)] += card_df[key]
    card_df = card_df.drop([_[0] for _ in attributes], axis=1)
    if update_all:
        card_df.to_sql('card_data_cache', db.cachedb.get_connection(), index=False)
    else:
        for index, row in card_df.iterrows():
            db.cachedb.execute("""
                UPDATE card_data_cache
                SET bonus_hp = ?,
                    bonus_vocal = ?,
                    bonus_dance = ?,
                    bonus_visual = ?,
                    bonus_skill = ?
                WHERE id = ?
<<<<<<< HEAD
            """, [row['bonus_hp'], row['bonus_vocal'], row['bonus_dance'], row['bonus_visual'], row['bonus_skill'], row['id']])
=======
            """, [row['bonus_hp'], row['bonus_vocal'], row['bonus_dance'],
                  row['bonus_visual'], row['bonus_skill'], row['id']])
>>>>>>> 3c64dd9e
    db.cachedb.commit()


def update_potential(chara_id: int, pots: Tuple[int]):
    assert len(pots) == 5
    db.cachedb.execute("""
        INSERT OR REPLACE INTO potential_cache (chara_id, vo, vi, da, li, sk)
        VALUES (?,?,?,?,?,?)
    """, [int(chara_id)] + list(map(int, pots)))
    copy_card_data_from_master(update_all=False, chara_id=chara_id)
    logger.info("Updated character ID {} to pots {}".format(chara_id, pots))<|MERGE_RESOLUTION|>--- conflicted
+++ resolved
@@ -71,12 +71,8 @@
                     bonus_visual = ?,
                     bonus_skill = ?
                 WHERE id = ?
-<<<<<<< HEAD
-            """, [row['bonus_hp'], row['bonus_vocal'], row['bonus_dance'], row['bonus_visual'], row['bonus_skill'], row['id']])
-=======
             """, [row['bonus_hp'], row['bonus_vocal'], row['bonus_dance'],
                   row['bonus_visual'], row['bonus_skill'], row['id']])
->>>>>>> 3c64dd9e
     db.cachedb.commit()
 
 
