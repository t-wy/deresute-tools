--- conflicted
+++ resolved
@@ -56,97 +56,6 @@
         if custom_pots:
             assert len(custom_pots) == 5
 
-<<<<<<< HEAD
-        if str(card_id)[0] != "5": # Default card
-            card_data = db.masterdb.execute_and_fetchone(
-                """
-                SELECT * FROM {} WHERE id = ?
-                """.format("card_data"),
-                params=[card_id],
-                out_dict=True)
-    
-            bonuses = [card_data['bonus_vocal'], card_data['bonus_visual'], card_data['bonus_dance'],
-                       card_data['bonus_hp'], 0]
-            
-            if custom_pots:
-                potentials = custom_pots
-            else:
-                potentials = \
-                    db.cachedb.execute_and_fetchall("SELECT vo,vi,da,li,sk FROM potential_cache WHERE chara_id = ?",
-                                                    params=[card_data['chara_id']])[0]
-    
-            rarity = card_data['rarity'] if card_data['rarity'] % 2 == 1 else card_data['rarity'] - 1
-            attributes = ['vo', 'vi', 'da', 'li', 'sk']
-            for idx, key in enumerate(attributes):
-                if potentials[idx] == 0:
-                    continue
-                bonuses[idx] += db.masterdb.execute_and_fetchone("""
-                        SELECT value_rare_{} FROM potential_value_{} WHERE potential_level = ?
-                    """.format(rarity, key), [potentials[idx]])[0]
-            
-            skill = Skill.from_id(card_data['skill_id'], bonuses[4])
-            
-            owned = db.cachedb.execute_and_fetchall("""
-                                SELECT number FROM owned_card WHERE card_id = ?
-                            """, [card_id])[0][0]
-            if owned == 0:
-                owned = 1
-        else: # Custom card
-            card_id = int(str(card_id)[1:])
-            custom_card_data = db.cachedb.execute_and_fetchone(
-                """
-                SELECT * FROM custom_card WHERE id = ?
-                """,
-                params=[card_id],
-                out_dict=True)
-            if custom_card_data == None:
-                return None
-            card_data = {}
-            card_data['chara_id'] = db.masterdb.execute_and_fetchone("SELECT chara_id FROM card_data WHERE id = ?",
-                                                                     [custom_card_data['image_id']])[0]
-            card_data['vocal_max'] = custom_card_data['vocal']
-            card_data['visual_max'] = custom_card_data['visual']
-            card_data['dance_max'] = custom_card_data['dance']
-            card_data['hp_max'] = custom_card_data['life']
-            card_data['rarity'] = custom_card_data['rarity']
-            card_data['leader_skill_id'] = custom_card_data['leader_skill_id']
-            card_data['attribute'] = db.masterdb.execute_and_fetchone("SELECT attribute FROM card_data WHERE id = ?",
-                                                                     [custom_card_data['image_id']])[0]
-            bonuses = [0, 0, 0, 0, 0]
-            
-            if custom_pots:
-                potentials = custom_pots
-            else:
-                potentials = \
-                    db.cachedb.execute_and_fetchall("SELECT vo,vi,da,li,sk FROM potential_cache WHERE chara_id = ?",
-                                                    params=[card_data['chara_id']])[0]
-    
-            rarity = card_data['rarity'] if card_data['rarity'] % 2 == 1 else card_data['rarity'] - 1
-            attributes = ['vo', 'vi', 'da', 'li', 'sk']
-            for idx, key in enumerate(attributes):
-                if potentials[idx] == 0:
-                    continue
-                bonuses[idx] += db.masterdb.execute_and_fetchone("""
-                        SELECT value_rare_{} FROM potential_value_{} WHERE potential_level = ?
-                    """.format(rarity, key), [potentials[idx]])[0]
-                    
-            skill = Skill.from_id_custom(custom_card_data['skill_type'], custom_card_data['condition'],
-                                         custom_card_data['available_time_type'], custom_card_data['probability_type'],
-                                         [custom_card_data['value'], custom_card_data['value_2'], custom_card_data['value_3']],
-                                         bonuses[4])
-            
-            owned = 1
-
-            card_id = int("5"+str(card_id).zfill(5))
-        return cls(vo=card_data['vocal_max'] + bonuses[0],
-                   vi=card_data['visual_max'] + bonuses[1],
-                   da=card_data['dance_max'] + bonuses[2],
-                   li=card_data['hp_max'] + bonuses[3],
-                   base_vo=card_data['vocal_max'],
-                   base_vi=card_data['visual_max'],
-                   base_da=card_data['dance_max'],
-                   base_li=card_data['hp_max'],
-=======
         not_custom = card_id < 500000
         custom_card_id = int(str(card_id)[1:]) if not not_custom else 0
 
@@ -214,7 +123,6 @@
                    base_vi=visual,
                    base_da=dance,
                    base_li=life,
->>>>>>> 3c64dd9e
                    ra=card_data['rarity'],
                    vo_pots=potentials[0],
                    vi_pots=potentials[1],
@@ -249,65 +157,6 @@
 
     def refresh_values(self):
         self.is_refreshed = True
-<<<<<<< HEAD
-        if str(self.card_id)[0] != "5":
-            card_data = db.masterdb.execute_and_fetchone(
-                """
-                SELECT * FROM {} WHERE id = ?
-                """.format("card_data"),
-                params=[self.card_id],
-                out_dict=True)
-    
-            bonuses = [card_data['bonus_vocal'], card_data['bonus_visual'], card_data['bonus_dance'],
-                       card_data['bonus_hp'], 0]
-    
-            rarity = card_data['rarity'] if card_data['rarity'] % 2 == 1 else card_data['rarity'] - 1
-            attributes = ['vo', 'vi', 'da', 'li', 'sk']
-            potentials = [self.vo_pots, self.vi_pots, self.da_pots, self.li_pots, self.sk_pots]
-            for idx, key in enumerate(attributes):
-                if potentials[idx] == 0:
-                    continue
-                bonuses[idx] += db.masterdb.execute_and_fetchone("""
-                                SELECT value_rare_{} FROM potential_value_{} WHERE potential_level = ?
-                            """.format(rarity, key), [potentials[idx]])[0]
-            
-        
-        else:
-            card_id = int(str(self.card_id)[1:])
-            custom_card_data = db.cachedb.execute_and_fetchone(
-                """
-                SELECT * FROM custom_card WHERE id = ?
-                """,
-                params=[card_id],
-                out_dict=True)
-            if custom_card_data == None:
-                return
-            
-            card_data = {}
-            card_data['chara_id'] = db.masterdb.execute_and_fetchone("SELECT chara_id FROM card_data WHERE id = ?",
-                                                                     [custom_card_data['image_id']])[0]
-            card_data['vocal_max'] = custom_card_data['vocal']
-            card_data['visual_max'] = custom_card_data['visual']
-            card_data['dance_max'] = custom_card_data['dance']
-            card_data['hp_max'] = custom_card_data['life']
-            card_data['rarity'] = custom_card_data['rarity']
-            card_data['leader_skill_id'] = custom_card_data['leader_skill_id']
-            card_data['attribute'] = db.masterdb.execute_and_fetchone("SELECT attribute FROM card_data WHERE id = ?",
-                                                                     [custom_card_data['image_id']])[0]
-            
-            bonuses = [0, 0, 0, 0, 0]
-            
-            rarity = card_data['rarity'] if card_data['rarity'] % 2 == 1 else card_data['rarity'] - 1
-            attributes = ['vo', 'vi', 'da', 'li', 'sk']
-            potentials = [self.vo_pots, self.vi_pots, self.da_pots, self.li_pots, self.sk_pots]
-            for idx, key in enumerate(attributes):
-                if potentials[idx] == 0:
-                    continue
-                bonuses[idx] += db.masterdb.execute_and_fetchone("""
-                        SELECT value_rare_{} FROM potential_value_{} WHERE potential_level = ?
-                    """.format(rarity, key), [potentials[idx]])[0]
-            
-=======
 
         if not self.custom:
             card_data = db.masterdb.execute_and_fetchone("SELECT * FROM card_data WHERE id = ?",
@@ -329,7 +178,6 @@
                             SELECT value_rare_{} FROM potential_value_{} WHERE potential_level = ?
                         """.format(rarity, key), [potentials[idx]])[0]
 
->>>>>>> 3c64dd9e
         self.vo = self.base_vo + bonuses[0]
         self.vi = self.base_vi + bonuses[1]
         self.da = self.base_da + bonuses[2]
@@ -388,11 +236,7 @@
     def __str__(self):
         short_name = db.cachedb.execute_and_fetchone("SELECT card_short_name FROM card_name_cache WHERE card_id = ?",
                                                      [self.card_id])
-<<<<<<< HEAD
-        return short_name[0] if short_name is not None else "MyCard"
-=======
         return short_name[0] if short_name is not None else "MyCard{}".format(int(str(self.card_id)[1:]))
->>>>>>> 3c64dd9e
 
     def __eq__(self, other):
         if other is None or not isinstance(other, Card):
