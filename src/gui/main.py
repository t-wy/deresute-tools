from __future__ import annotations

from PyQt5.QtCore import QMetaObject, QCoreApplication, Qt
from PyQt5.QtGui import QIcon, QIntValidator, QFontMetrics
from PyQt5.QtWidgets import QWidget, QGridLayout, QVBoxLayout, QHBoxLayout, QTabWidget, QPushButton, QApplication, \
<<<<<<< HEAD
    QMainWindow, QCheckBox, QScrollArea, QLineEdit, QSizePolicy, QComboBox
=======
    QMainWindow, QLineEdit, QSizePolicy, QComboBox, QLabel
>>>>>>> 3c64dd9e

import customlogger as logger
from chihiro import ROOT_DIR
from gui.events.calculator_view_events import ToggleUnitLockingOptionsVisibilityEvent
from gui.events.service.tips_refresher_service import kill_tip_refresher_service
from gui.events.state_change_events import ShutdownTriggeredEvent, BackupFlagsEvent
from gui.events.utils import eventbus
<<<<<<< HEAD
from gui.viewmodels.card import CardView, CardModel, IconLoaderView, IconLoaderModel
from gui.viewmodels.custom_card import CustomView
from gui.viewmodels.chart_viewer import ChartViewer
=======
from gui.viewmodels.card import CardView, CardModel, CardSmallView, CardSmallModel, IconLoaderView, IconLoaderModel
from gui.viewmodels.chart_viewer import ChartViewer
from gui.viewmodels.custom_card import CustomView, CustomModel
>>>>>>> 3c64dd9e
from gui.viewmodels.potential import PotentialView, PotentialModel
from gui.viewmodels.quicksearch import QuickSearchView, QuickSearchModel, SongQuickSearchView, SongQuickSearchModel
from gui.viewmodels.simulator.wide_smart import MainView, MainModel
from gui.viewmodels.song import SongView, SongModel
from gui.viewmodels.tips_view import TipView
from gui.viewmodels.unit import UnitView, UnitModel
from logic.profile import profile_manager, unit_storage
from logic.search import indexer, search_engine
from settings import UPDATE_DATE


class CustomMainWindow(QMainWindow):
<<<<<<< HEAD
=======
    ui: UiMainWindow

>>>>>>> 3c64dd9e
    def __init__(self, app: QApplication, *args, **kwargs):
        super().__init__(*args, **kwargs)
        self.app = app

    def setui(self, ui):
        self.ui = ui

    def keyPressEvent(self, event):
        key = event.key()
        if QApplication.keyboardModifiers() == Qt.ControlModifier and key == Qt.Key_F:
            if self.ui.main_widget.currentIndex() == 0:
                self.ui.quicksearch_view.focus()
            elif self.ui.main_widget.currentIndex() == 1:
                self.ui.quicksearch_small_view.focus()
        if QApplication.keyboardModifiers() == (Qt.ShiftModifier | Qt.ControlModifier) and key == Qt.Key_F:
            self.ui.songsearch_view.focus()
        if QApplication.keyboardModifiers() == (Qt.ShiftModifier | Qt.ControlModifier) and key == Qt.Key_H:
            eventbus.eventbus.post(ToggleUnitLockingOptionsVisibilityEvent())
        if QApplication.keyboardModifiers() == Qt.ControlModifier and key == Qt.Key_S:
            logger.info("User data backed up")
            eventbus.eventbus.post(ShutdownTriggeredEvent())
            eventbus.eventbus.post(BackupFlagsEvent())
            unit_storage.clean_all_units(grand=False)
<<<<<<< HEAD
            for r_idx in range(self.ui.user_unit_view1.widget.count()):
                widget = self.ui.user_unit_view1.widget.itemWidget(self.ui.user_unit_view1.widget.item(r_idx))
                if widget is not None:
                    widget.update_unit()
=======
            for r_idx in range(self.ui.unit_storage_view.widget.count()):
                widget = self.ui.unit_storage_view.widget.itemWidget(self.ui.unit_storage_view.widget.item(r_idx))
                if widget is not None:
                    widget.post_update_unit()
>>>>>>> 3c64dd9e
            profile_manager.cleanup()

    def closeEvent(self, event):
        eventbus.eventbus.post(ShutdownTriggeredEvent())
        eventbus.eventbus.post(BackupFlagsEvent())
        event.accept()


# noinspection PyAttributeOutsideInit
class UiMainWindow:
    main: CustomMainWindow

    def __init__(self, main: CustomMainWindow):
        self.main = main

    def setup_ui(self):
        logger.info("Initializing UI")
<<<<<<< HEAD
        self.main.resize(1920, 1010)
=======
        self.main.resize(1920, 1005)
>>>>>>> 3c64dd9e
        qr = self.main.frameGeometry()
        cp = self.main.app.primaryScreen().availableGeometry().topLeft()
        qr.moveTopLeft(cp)
        self.main.move(qr.topLeft())
        self.setup_base()
        self.setup_unit_layout()
        self.setup_simulator_layout()
<<<<<<< HEAD
        self.simulation_calculator_view.setUserID(self.import_text)
        #self.setup_tip_view()
=======
        self.setup_tip_view()
>>>>>>> 3c64dd9e
        self.main.setCentralWidget(self.central_widget)
        self.retranslate_ui(self.main)
        QMetaObject.connectSlotsByName(self.main)

    def setup_base(self):
        logger.info("Setting up UI base")

        self.central_widget = QWidget(self.main)
<<<<<<< HEAD
        self.grid_layout = QGridLayout(self.central_widget)
        self.main_layout = QHBoxLayout()
    
    '''
    def setup_tip_view(self):
        self.tip_view = TipView()
        self.grid_layout.addWidget(self.tip_view, 1, 0, 1, 1)
    '''
    
    def setup_unit_layout(self):
        logger.info("Setting up unit layouts")
        
        self.simulator_layout = QVBoxLayout()
        self.simulator = QTabWidget(self.central_widget)
        
        self.unit_widget = QWidget()
        self.unit_layout = QHBoxLayout(self.unit_widget)
        
        self.unit_left_layout = QVBoxLayout()
        
        self.unit_user_unit_custom_layout = QHBoxLayout()
        
        self.user_unit_layout = QVBoxLayout()
        self.user_unit_view1 = UnitView(self.central_widget)
        self.user_unit_view2 = UnitView(self.central_widget)
        self.user_unit_view1.set_copy(self.user_unit_view2)
        self.user_unit_view2.set_copy(self.user_unit_view1)
        self.user_unit_model = UnitModel(self.user_unit_view1, self.user_unit_view2)
        self.user_unit_view1.set_model(self.user_unit_model)
        self.user_unit_view2.set_model(self.user_unit_model)
        self.user_unit_model.initialize_units()
        self.user_unit_layout.addWidget(self.user_unit_view1.widget)
        
        self.add_unit_button = QPushButton()
        self.add_unit_button.setText("Add unit")
        self.add_unit_button.setToolTip(
            "Add an untitled unit. Untitled units are not saved upon exit!\n"
            "Make sure to give your units a name. Unit names must be different.\n"
            "First/Red card is the leader, last/blue card is the guest.")
        self.add_unit_button.clicked.connect(lambda: self.user_unit_view1.add_empty_widget())
        self.add_unit_button.clicked.connect(lambda: self.user_unit_view2.add_empty_widget())
        self.user_unit_layout.addWidget(self.add_unit_button)
        
        self.unit_user_unit_custom_layout.addLayout(self.user_unit_layout, 2)
        
        self.custom_view = CustomView()
        self.custom_view.setup()
        self.custom_view.set_unit_view(self.user_unit_view1)
        self.unit_user_unit_custom_layout.addWidget(self.custom_view.widget, 3)
        self.unit_left_layout.addLayout(self.unit_user_unit_custom_layout)

        self.card_layout = QVBoxLayout()
        self.card_quicksearch_layout = QHBoxLayout()
        self.quicksearch_layout = QHBoxLayout()
=======
        self.central_layout = QVBoxLayout(self.central_widget)
        margin = self.central_layout.contentsMargins()
        self.central_layout.setContentsMargins(margin.left(), margin.top(), margin.right(), margin.bottom() - 2)

        self.main_widget = QTabWidget(self.central_widget)
        self.main_layout = QVBoxLayout(self.main_widget)
        self.central_layout.addWidget(self.main_widget)

    def setup_unit_layout(self):
        logger.info("Setting up Unit Tab")

        self.unit_widget = QWidget()
        self.unit_layout = QGridLayout(self.unit_widget)
        self.main_widget.addTab(self.unit_widget, "Unit")

        self.unit_storage_layout = QVBoxLayout()
        self.unit_layout.addLayout(self.unit_storage_layout, 0, 0)
        self.unit_layout.setColumnStretch(0, 6)

        self.unit_storage_view = UnitView(self.central_widget, 1)
        self.unit_storage_model = UnitModel(self.unit_storage_view)
        self.unit_storage_view.set_model(self.unit_storage_model)
        self.unit_storage_layout.addWidget(self.unit_storage_view.widget)

        self.unit_add_button = QPushButton()
        self.unit_add_button.setText("Add unit")
        self.unit_add_button.setToolTip(
            "Add an untitled unit. Untitled units are not saved upon exit!\n"
            "Make sure to give your units a name. Unit names must be different.\n"
            "First/Red card is the leader, last/blue card is the guest.")
        self.unit_add_button.clicked.connect(lambda: self.unit_storage_view.add_empty_widget())
        self.unit_storage_layout.addWidget(self.unit_add_button)

        self.custom_view = CustomView()
        self.custom_model = CustomModel(self.custom_view)
        self.custom_view.set_model(self.custom_model)
        self.unit_layout.addWidget(self.custom_view.widget, 0, 1)
        self.unit_layout.setColumnStretch(1, 9)

        self.card_layout = QVBoxLayout()
        self.unit_layout.addLayout(self.card_layout, 1, 0, 1, 2)
>>>>>>> 3c64dd9e

        self.card_view = CardView(self.central_widget)
        self.card_model = CardModel(self.card_view, 1)
        self.card_view.set_model(self.card_model)
        self.card_model.initialize_cards(potential=False)
        self.card_view.initialize_pics()
        self.card_view.connect_cell_change()
        self.card_layout.addWidget(self.card_view.widget)

        self.card_bottom_layout = QHBoxLayout()
        self.card_layout.addLayout(self.card_bottom_layout)
        self.card_layout.setStretch(1, 1)

        self.quicksearch_layout = QHBoxLayout()
        self.card_bottom_layout.addLayout(self.quicksearch_layout)

        self.quicksearch_view = QuickSearchView(self.central_widget)
        self.quicksearch_model = QuickSearchModel(self.quicksearch_view, self.card_view)
        self.quicksearch_view.set_model(self.quicksearch_model)
        self.quicksearch_view.set_model_id(1)
        self.quicksearch_layout.addWidget(self.quicksearch_view.widget)
        self.quicksearch_model.add_options(self.quicksearch_layout, self.central_widget)

        self.icon_loader_view = IconLoaderView(self.central_widget)
        self.icon_loader_model = IconLoaderModel(self.icon_loader_view, self.card_model)
        self.icon_loader_view.set_model(self.icon_loader_model)
        self.icon_loader_view.widget.setToolTip("Larger icons require more RAM to run.")
        self.icon_loader_model.load_image(0)
<<<<<<< HEAD
        self.card_quicksearch_layout.addWidget(self.icon_loader_view.widget)
        
        self.import_layout = QHBoxLayout()
        self.import_text = QLineEdit(self.main)
        txt = "999999999"
        self.import_text.setPlaceholderText("User ID")
        self.import_text.setValidator(QIntValidator(0, 999999999, None))  # Only number allowed
        fm = QFontMetrics(self.import_text.font())
        self.import_text.setFixedWidth(fm.width(txt) + 10)
        self.import_button = QPushButton("Import from ID", self.main)
        self.import_button.setSizePolicy(QSizePolicy.Maximum, QSizePolicy.Fixed)
        self.import_layout.addWidget(self.import_text)
        self.import_layout.addWidget(self.import_button)
        self.card_quicksearch_layout.addLayout(self.import_layout)
        
        self.import_setting = QComboBox(self.main)
        self.import_setting.addItem("SSR+ only")
        self.import_setting.addItem("1SSR")
        self.import_setting.addItem("AllSR")
        self.import_setting.addItem("1SSR / AllSR")
        self.import_setting.addItem("AllSR↓")
        self.import_setting.addItem("1SSR / AllSR↓")
        self.import_setting.addItem("Clear")
        self.import_setting.setToolTip("SSR+ only : Sets owned value of SSR+ cards only. This applies to all other options.\n"+
                                       "1SSR : If you have same n(>1) SSRs, set owned value of SSR to 1 and SSR+ to n-1.\n"+
                                       "AllSR : Set owned value of all SR+ and SR cards to 1.\n"+
                                       "AllSR↓ : Set owned value of all cards with the rarity lower than SR+ to 1.\n"+
                                       "Clear : Set owned value of all cards to 0.")
        self.import_button.setSizePolicy(QSizePolicy.Maximum, QSizePolicy.Fixed)
        self.import_button.pressed.connect(lambda: self.import_from_id(self.import_text.text(), self.import_setting.currentIndex()))
        self.card_quicksearch_layout.addWidget(self.import_setting)
        
        self.card_layout.addLayout(self.card_quicksearch_layout)
        self.card_layout.setStretch(1, 1)
        
        self.unit_left_layout.addLayout(self.card_layout)
        self.unit_layout.addLayout(self.unit_left_layout, 3)
        
        self.unit_potential_view = PotentialView()
        self.unit_potential_model = PotentialModel(self.unit_potential_view)
        self.unit_potential_view.set_model(self.unit_potential_model)
        self.unit_potential_model.initialize_data()
        self.unit_layout.addWidget(self.unit_potential_view.widget, 1)
        
        self.simulator.addTab(self.unit_widget, "Unit")
    
    def setup_simulator_layout(self):
        logger.info("Setting up simulator layouts")
        
        self.simulation_widget = QWidget()
        self.simulation_layout = QGridLayout(self.simulation_widget)
        
        self.simulation_calculator_view = MainView()
        self.simulation_calculator_model = MainModel(self.simulation_calculator_view)
        self.simulation_calculator_view.set_model(self.simulation_calculator_model)
        self.simulation_calculator_view.setup()
        self.simulation_layout.addWidget(self.simulation_calculator_view.widget, 0, 0, 1, 1)
        self.custom_view.set_calculator_view(self.simulation_calculator_view)
        
        self.simulation_bottom_layout = QHBoxLayout()
        self.simulation_bottom_layout.addWidget(self.user_unit_view2.widget, 4)
        
        self.simulation_song_layout = QVBoxLayout()
        self.simulation_song_view = SongView(self.central_widget)
        self.simulation_song_model = SongModel(self.simulation_song_view)
        self.simulation_song_model.initialize_data()
        self.simulation_song_view.set_model(self.simulation_song_model)
        self.simulation_song_layout.addWidget(self.simulation_song_view.widget)
        self.simulation_songsearch_view = SongQuickSearchView(self.central_widget)
        self.simulation_songsearch_model = SongQuickSearchModel(self.simulation_songsearch_view, self.simulation_song_view)
        self.simulation_songsearch_view.set_model(self.simulation_songsearch_model)
        self.simulation_song_layout.addWidget(self.simulation_songsearch_view.widget)
        self.simulation_bottom_layout.addLayout(self.simulation_song_layout, 7)
        self.simulation_layout.addLayout(self.simulation_bottom_layout, 1, 0, 1, 1)
        
        self.simulation_chart_viewer = ChartViewer(self.main)
        self.simulation_layout.addWidget(self.simulation_chart_viewer.widget, 0, 1, 2, 1)
        
        self.simulator.addTab(self.simulation_widget, "Simulation")
        self.simulator_layout.addWidget(self.simulator)
        self.main_layout.addLayout(self.simulator_layout)
        self.grid_layout.addLayout(self.main_layout, 0, 0, 1, 1)

    def import_from_id(self, game_id, option):
=======
        self.card_bottom_layout.addWidget(self.icon_loader_view.widget)

        self.import_layout = QHBoxLayout()
        self.card_bottom_layout.addLayout(self.import_layout)

        self.import_text = QLineEdit(self.main)
        self.import_text.setPlaceholderText("User ID")
        self.import_text.setValidator(QIntValidator(0, 999999999, None))  # Only number allowed
        self.import_text.setFixedWidth(QFontMetrics(self.import_text.font()).width("999999999") + 10)
        self.import_layout.addWidget(self.import_text)

        self.import_button = QPushButton("Import from ID", self.main)
        self.import_button.setSizePolicy(QSizePolicy.Maximum, QSizePolicy.Fixed)
        self.import_layout.addWidget(self.import_button)

        self.import_setting = QComboBox(self.main)
        for option in ["SSR+ only", "1SSR", "AllSR", "1SSR / AllSR", "AllSR↓", "1SSR / AllSR↓", "Clear"]:
            self.import_setting.addItem(option)
        self.import_setting.setToolTip(
            "SSR+ only : Sets owned value of SSR+ cards only.\n"
            "1SSR : If you have same n(>1) SSRs, set owned value of SSR to 1 and SSR+ to n-1.\n"
            "AllSR : Set owned value of all SR+ and SR cards to 1.\n"
            "AllSR↓ : Set owned value of all cards with the rarity lower than SR+ to 1.\n"
            "Clear : Set owned value of all cards to 0.")
        self.import_setting.setSizePolicy(QSizePolicy.Maximum, QSizePolicy.Fixed)
        self.import_layout.addWidget(self.import_setting)

        self.import_button.pressed.connect(lambda: self.import_from_id(self.import_text.text(),
                                                                       self.import_setting.currentIndex()))

        self.potential_view = PotentialView()
        self.potential_model = PotentialModel(self.potential_view)
        self.potential_view.set_model(self.potential_model)
        self.potential_model.initialize_data()
        self.unit_layout.addWidget(self.potential_view.widget, 0, 2, 2, 1)
        self.unit_layout.setColumnStretch(2, 5)

    def setup_simulator_layout(self):
        logger.info("Setting up Simulator Tab")

        self.simulation_widget = QWidget()
        self.simulation_layout = QGridLayout(self.simulation_widget)
        self.main_widget.addTab(self.simulation_widget, "Simulation")

        self.calculator_view = MainView()
        self.calculator_model = MainModel(self.calculator_view)
        self.calculator_view.set_model(self.calculator_model)
        self.calculator_view.setup()
        self.simulation_layout.addWidget(self.calculator_view.widget, 0, 0, 1, 1)

        self.simulation_setting_layout = QGridLayout()
        self.simulation_layout.addLayout(self.simulation_setting_layout, 1, 0, 1, 1)

        self.card_small_layout = QVBoxLayout()
        self.simulation_setting_layout.addLayout(self.card_small_layout, 0, 0)
        self.simulation_setting_layout.setColumnStretch(0, 13)

        self.card_small_view = CardSmallView(self.central_widget)
        self.card_small_model = CardSmallModel(self.card_small_view, 2)
        self.card_small_view.set_model(self.card_small_model)
        self.card_small_model.initialize_cards(potential=False)
        self.card_small_view.initialize_pics()
        self.card_small_view.connect_cell_change()
        self.card_small_layout.addWidget(self.card_small_view.widget)

        self.quicksearch_small_layout = QHBoxLayout()
        self.card_small_layout.addLayout(self.quicksearch_small_layout)

        self.quicksearch_small_view = QuickSearchView(self.central_widget)
        self.quicksearch_small_model = QuickSearchModel(self.quicksearch_small_view, self.card_small_view)
        self.quicksearch_small_view.set_model(self.quicksearch_small_model)
        self.quicksearch_small_view.set_model_id(2)
        self.quicksearch_small_layout.addWidget(self.quicksearch_small_view.widget)
        self.quicksearch_small_model.add_options(self.quicksearch_small_layout, self.central_widget)

        self.song_layout = QVBoxLayout()
        self.simulation_setting_layout.addLayout(self.song_layout, 1, 0, 1, 1)

        self.song_view = SongView(self.central_widget)
        self.song_model = SongModel(self.song_view)
        self.song_view.set_model(self.song_model)
        self.song_model.initialize_data()
        self.song_layout.addWidget(self.song_view.widget)

        self.songsearch_view = SongQuickSearchView(self.central_widget)
        self.songsearch_model = SongQuickSearchModel(self.songsearch_view, self.song_view)
        self.songsearch_view.set_model(self.songsearch_model)
        self.song_layout.addWidget(self.songsearch_view.widget)

        self.unit_storage_small_view = UnitView(self.central_widget, 2)
        self.unit_storage_small_model = UnitModel(self.unit_storage_small_view)
        self.unit_storage_small_view.set_model(self.unit_storage_small_model)
        self.unit_storage_small_model.initialize_units()
        self.simulation_setting_layout.addWidget(self.unit_storage_small_view.widget, 0, 1, 2, 1)

        self.chart_viewer = ChartViewer(self.main)
        self.simulation_layout.addWidget(self.chart_viewer.widget, 0, 1, 2, 1)
        self.simulation_setting_layout.setColumnStretch(1, 7)

    def setup_tip_view(self):
        self.tip_layout = QHBoxLayout()
        self.central_layout.addLayout(self.tip_layout)

        self.tip_layout.addSpacing(4)

        self.tip_view = TipView()
        self.tip_view.setSizePolicy(QSizePolicy.Expanding, QSizePolicy.Preferred)
        self.tip_layout.addWidget(self.tip_view)

        text = "Deresute-tools modified by @oayimikagakat" + " " * 8
        self.credit_label = QLabel(text)
        self.credit_label.setAlignment(Qt.AlignRight)
        self.tip_layout.addWidget(self.credit_label)

        self.update_label = QLabel("Update Date : " + UPDATE_DATE.strftime('%m/%d/%Y') + " " * 2)
        self.update_label.setAlignment(Qt.AlignRight)
        self.tip_layout.addWidget(self.update_label)

    def import_from_id(self, game_id: str, option: int):
>>>>>>> 3c64dd9e
        self.card_view.disconnect_cell_change()
        updated_card_ids = profile_manager.import_from_gameid(game_id, option)
        if updated_card_ids is None:
            self.card_view.connect_cell_change()
            return
        indexer.im.initialize_index_db(updated_card_ids)
        indexer.im.reindex(updated_card_ids)
        search_engine.engine.refresh_searcher()
        self.card_model.initialize_cards(updated_card_ids)
        self.card_view.connect_cell_change()

    @staticmethod
    def retranslate_ui(main_window: CustomMainWindow):
        _translate = QCoreApplication.translate
        main_window.setWindowTitle(_translate("main", "Chihiro"))


def cleanup():
    logger.info("Waiting for all threads to finish...")
    kill_tip_refresher_service()


def setup_gui(*args):
    app = QApplication(*args)
    app.setApplicationName("Chihiro")
    icon = QIcon(str(ROOT_DIR / 'icon.png'))
    app.setWindowIcon(icon)
    app.lastWindowClosed.connect(lambda: cleanup())
<<<<<<< HEAD
    MainWindow = CustomMainWindow(app)
    ui = UiMainWindow(MainWindow)
    MainWindow.setui(ui)
=======
    main_window = CustomMainWindow(app)
    ui = UiMainWindow(main_window)
    main_window.setui(ui)
>>>>>>> 3c64dd9e
    ui.setup_ui()
    logger.info("GUI setup successfully")
    return app, main_window<|MERGE_RESOLUTION|>--- conflicted
+++ resolved
@@ -3,11 +3,7 @@
 from PyQt5.QtCore import QMetaObject, QCoreApplication, Qt
 from PyQt5.QtGui import QIcon, QIntValidator, QFontMetrics
 from PyQt5.QtWidgets import QWidget, QGridLayout, QVBoxLayout, QHBoxLayout, QTabWidget, QPushButton, QApplication, \
-<<<<<<< HEAD
-    QMainWindow, QCheckBox, QScrollArea, QLineEdit, QSizePolicy, QComboBox
-=======
     QMainWindow, QLineEdit, QSizePolicy, QComboBox, QLabel
->>>>>>> 3c64dd9e
 
 import customlogger as logger
 from chihiro import ROOT_DIR
@@ -15,15 +11,9 @@
 from gui.events.service.tips_refresher_service import kill_tip_refresher_service
 from gui.events.state_change_events import ShutdownTriggeredEvent, BackupFlagsEvent
 from gui.events.utils import eventbus
-<<<<<<< HEAD
-from gui.viewmodels.card import CardView, CardModel, IconLoaderView, IconLoaderModel
-from gui.viewmodels.custom_card import CustomView
-from gui.viewmodels.chart_viewer import ChartViewer
-=======
 from gui.viewmodels.card import CardView, CardModel, CardSmallView, CardSmallModel, IconLoaderView, IconLoaderModel
 from gui.viewmodels.chart_viewer import ChartViewer
 from gui.viewmodels.custom_card import CustomView, CustomModel
->>>>>>> 3c64dd9e
 from gui.viewmodels.potential import PotentialView, PotentialModel
 from gui.viewmodels.quicksearch import QuickSearchView, QuickSearchModel, SongQuickSearchView, SongQuickSearchModel
 from gui.viewmodels.simulator.wide_smart import MainView, MainModel
@@ -36,11 +26,8 @@
 
 
 class CustomMainWindow(QMainWindow):
-<<<<<<< HEAD
-=======
     ui: UiMainWindow
 
->>>>>>> 3c64dd9e
     def __init__(self, app: QApplication, *args, **kwargs):
         super().__init__(*args, **kwargs)
         self.app = app
@@ -64,17 +51,10 @@
             eventbus.eventbus.post(ShutdownTriggeredEvent())
             eventbus.eventbus.post(BackupFlagsEvent())
             unit_storage.clean_all_units(grand=False)
-<<<<<<< HEAD
-            for r_idx in range(self.ui.user_unit_view1.widget.count()):
-                widget = self.ui.user_unit_view1.widget.itemWidget(self.ui.user_unit_view1.widget.item(r_idx))
-                if widget is not None:
-                    widget.update_unit()
-=======
             for r_idx in range(self.ui.unit_storage_view.widget.count()):
                 widget = self.ui.unit_storage_view.widget.itemWidget(self.ui.unit_storage_view.widget.item(r_idx))
                 if widget is not None:
                     widget.post_update_unit()
->>>>>>> 3c64dd9e
             profile_manager.cleanup()
 
     def closeEvent(self, event):
@@ -92,11 +72,7 @@
 
     def setup_ui(self):
         logger.info("Initializing UI")
-<<<<<<< HEAD
-        self.main.resize(1920, 1010)
-=======
         self.main.resize(1920, 1005)
->>>>>>> 3c64dd9e
         qr = self.main.frameGeometry()
         cp = self.main.app.primaryScreen().availableGeometry().topLeft()
         qr.moveTopLeft(cp)
@@ -104,12 +80,7 @@
         self.setup_base()
         self.setup_unit_layout()
         self.setup_simulator_layout()
-<<<<<<< HEAD
-        self.simulation_calculator_view.setUserID(self.import_text)
-        #self.setup_tip_view()
-=======
         self.setup_tip_view()
->>>>>>> 3c64dd9e
         self.main.setCentralWidget(self.central_widget)
         self.retranslate_ui(self.main)
         QMetaObject.connectSlotsByName(self.main)
@@ -118,62 +89,6 @@
         logger.info("Setting up UI base")
 
         self.central_widget = QWidget(self.main)
-<<<<<<< HEAD
-        self.grid_layout = QGridLayout(self.central_widget)
-        self.main_layout = QHBoxLayout()
-    
-    '''
-    def setup_tip_view(self):
-        self.tip_view = TipView()
-        self.grid_layout.addWidget(self.tip_view, 1, 0, 1, 1)
-    '''
-    
-    def setup_unit_layout(self):
-        logger.info("Setting up unit layouts")
-        
-        self.simulator_layout = QVBoxLayout()
-        self.simulator = QTabWidget(self.central_widget)
-        
-        self.unit_widget = QWidget()
-        self.unit_layout = QHBoxLayout(self.unit_widget)
-        
-        self.unit_left_layout = QVBoxLayout()
-        
-        self.unit_user_unit_custom_layout = QHBoxLayout()
-        
-        self.user_unit_layout = QVBoxLayout()
-        self.user_unit_view1 = UnitView(self.central_widget)
-        self.user_unit_view2 = UnitView(self.central_widget)
-        self.user_unit_view1.set_copy(self.user_unit_view2)
-        self.user_unit_view2.set_copy(self.user_unit_view1)
-        self.user_unit_model = UnitModel(self.user_unit_view1, self.user_unit_view2)
-        self.user_unit_view1.set_model(self.user_unit_model)
-        self.user_unit_view2.set_model(self.user_unit_model)
-        self.user_unit_model.initialize_units()
-        self.user_unit_layout.addWidget(self.user_unit_view1.widget)
-        
-        self.add_unit_button = QPushButton()
-        self.add_unit_button.setText("Add unit")
-        self.add_unit_button.setToolTip(
-            "Add an untitled unit. Untitled units are not saved upon exit!\n"
-            "Make sure to give your units a name. Unit names must be different.\n"
-            "First/Red card is the leader, last/blue card is the guest.")
-        self.add_unit_button.clicked.connect(lambda: self.user_unit_view1.add_empty_widget())
-        self.add_unit_button.clicked.connect(lambda: self.user_unit_view2.add_empty_widget())
-        self.user_unit_layout.addWidget(self.add_unit_button)
-        
-        self.unit_user_unit_custom_layout.addLayout(self.user_unit_layout, 2)
-        
-        self.custom_view = CustomView()
-        self.custom_view.setup()
-        self.custom_view.set_unit_view(self.user_unit_view1)
-        self.unit_user_unit_custom_layout.addWidget(self.custom_view.widget, 3)
-        self.unit_left_layout.addLayout(self.unit_user_unit_custom_layout)
-
-        self.card_layout = QVBoxLayout()
-        self.card_quicksearch_layout = QHBoxLayout()
-        self.quicksearch_layout = QHBoxLayout()
-=======
         self.central_layout = QVBoxLayout(self.central_widget)
         margin = self.central_layout.contentsMargins()
         self.central_layout.setContentsMargins(margin.left(), margin.top(), margin.right(), margin.bottom() - 2)
@@ -215,7 +130,6 @@
 
         self.card_layout = QVBoxLayout()
         self.unit_layout.addLayout(self.card_layout, 1, 0, 1, 2)
->>>>>>> 3c64dd9e
 
         self.card_view = CardView(self.central_widget)
         self.card_model = CardModel(self.card_view, 1)
@@ -244,92 +158,6 @@
         self.icon_loader_view.set_model(self.icon_loader_model)
         self.icon_loader_view.widget.setToolTip("Larger icons require more RAM to run.")
         self.icon_loader_model.load_image(0)
-<<<<<<< HEAD
-        self.card_quicksearch_layout.addWidget(self.icon_loader_view.widget)
-        
-        self.import_layout = QHBoxLayout()
-        self.import_text = QLineEdit(self.main)
-        txt = "999999999"
-        self.import_text.setPlaceholderText("User ID")
-        self.import_text.setValidator(QIntValidator(0, 999999999, None))  # Only number allowed
-        fm = QFontMetrics(self.import_text.font())
-        self.import_text.setFixedWidth(fm.width(txt) + 10)
-        self.import_button = QPushButton("Import from ID", self.main)
-        self.import_button.setSizePolicy(QSizePolicy.Maximum, QSizePolicy.Fixed)
-        self.import_layout.addWidget(self.import_text)
-        self.import_layout.addWidget(self.import_button)
-        self.card_quicksearch_layout.addLayout(self.import_layout)
-        
-        self.import_setting = QComboBox(self.main)
-        self.import_setting.addItem("SSR+ only")
-        self.import_setting.addItem("1SSR")
-        self.import_setting.addItem("AllSR")
-        self.import_setting.addItem("1SSR / AllSR")
-        self.import_setting.addItem("AllSR↓")
-        self.import_setting.addItem("1SSR / AllSR↓")
-        self.import_setting.addItem("Clear")
-        self.import_setting.setToolTip("SSR+ only : Sets owned value of SSR+ cards only. This applies to all other options.\n"+
-                                       "1SSR : If you have same n(>1) SSRs, set owned value of SSR to 1 and SSR+ to n-1.\n"+
-                                       "AllSR : Set owned value of all SR+ and SR cards to 1.\n"+
-                                       "AllSR↓ : Set owned value of all cards with the rarity lower than SR+ to 1.\n"+
-                                       "Clear : Set owned value of all cards to 0.")
-        self.import_button.setSizePolicy(QSizePolicy.Maximum, QSizePolicy.Fixed)
-        self.import_button.pressed.connect(lambda: self.import_from_id(self.import_text.text(), self.import_setting.currentIndex()))
-        self.card_quicksearch_layout.addWidget(self.import_setting)
-        
-        self.card_layout.addLayout(self.card_quicksearch_layout)
-        self.card_layout.setStretch(1, 1)
-        
-        self.unit_left_layout.addLayout(self.card_layout)
-        self.unit_layout.addLayout(self.unit_left_layout, 3)
-        
-        self.unit_potential_view = PotentialView()
-        self.unit_potential_model = PotentialModel(self.unit_potential_view)
-        self.unit_potential_view.set_model(self.unit_potential_model)
-        self.unit_potential_model.initialize_data()
-        self.unit_layout.addWidget(self.unit_potential_view.widget, 1)
-        
-        self.simulator.addTab(self.unit_widget, "Unit")
-    
-    def setup_simulator_layout(self):
-        logger.info("Setting up simulator layouts")
-        
-        self.simulation_widget = QWidget()
-        self.simulation_layout = QGridLayout(self.simulation_widget)
-        
-        self.simulation_calculator_view = MainView()
-        self.simulation_calculator_model = MainModel(self.simulation_calculator_view)
-        self.simulation_calculator_view.set_model(self.simulation_calculator_model)
-        self.simulation_calculator_view.setup()
-        self.simulation_layout.addWidget(self.simulation_calculator_view.widget, 0, 0, 1, 1)
-        self.custom_view.set_calculator_view(self.simulation_calculator_view)
-        
-        self.simulation_bottom_layout = QHBoxLayout()
-        self.simulation_bottom_layout.addWidget(self.user_unit_view2.widget, 4)
-        
-        self.simulation_song_layout = QVBoxLayout()
-        self.simulation_song_view = SongView(self.central_widget)
-        self.simulation_song_model = SongModel(self.simulation_song_view)
-        self.simulation_song_model.initialize_data()
-        self.simulation_song_view.set_model(self.simulation_song_model)
-        self.simulation_song_layout.addWidget(self.simulation_song_view.widget)
-        self.simulation_songsearch_view = SongQuickSearchView(self.central_widget)
-        self.simulation_songsearch_model = SongQuickSearchModel(self.simulation_songsearch_view, self.simulation_song_view)
-        self.simulation_songsearch_view.set_model(self.simulation_songsearch_model)
-        self.simulation_song_layout.addWidget(self.simulation_songsearch_view.widget)
-        self.simulation_bottom_layout.addLayout(self.simulation_song_layout, 7)
-        self.simulation_layout.addLayout(self.simulation_bottom_layout, 1, 0, 1, 1)
-        
-        self.simulation_chart_viewer = ChartViewer(self.main)
-        self.simulation_layout.addWidget(self.simulation_chart_viewer.widget, 0, 1, 2, 1)
-        
-        self.simulator.addTab(self.simulation_widget, "Simulation")
-        self.simulator_layout.addWidget(self.simulator)
-        self.main_layout.addLayout(self.simulator_layout)
-        self.grid_layout.addLayout(self.main_layout, 0, 0, 1, 1)
-
-    def import_from_id(self, game_id, option):
-=======
         self.card_bottom_layout.addWidget(self.icon_loader_view.widget)
 
         self.import_layout = QHBoxLayout()
@@ -449,7 +277,6 @@
         self.tip_layout.addWidget(self.update_label)
 
     def import_from_id(self, game_id: str, option: int):
->>>>>>> 3c64dd9e
         self.card_view.disconnect_cell_change()
         updated_card_ids = profile_manager.import_from_gameid(game_id, option)
         if updated_card_ids is None:
@@ -478,15 +305,9 @@
     icon = QIcon(str(ROOT_DIR / 'icon.png'))
     app.setWindowIcon(icon)
     app.lastWindowClosed.connect(lambda: cleanup())
-<<<<<<< HEAD
-    MainWindow = CustomMainWindow(app)
-    ui = UiMainWindow(MainWindow)
-    MainWindow.setui(ui)
-=======
     main_window = CustomMainWindow(app)
     ui = UiMainWindow(main_window)
     main_window.setui(ui)
->>>>>>> 3c64dd9e
     ui.setup_ui()
     logger.info("GUI setup successfully")
     return app, main_window