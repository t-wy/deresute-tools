--- conflicted
+++ resolved
@@ -107,14 +107,7 @@
             else:
                 self.widget.setRowHidden(r_idx, True)
 
-<<<<<<< HEAD
-    def load_data(self, data):
-        DATA_COLS = ["LDID", "LiveID", "DifficultyInt", "ID", "Name", "Color", "Difficulty", "Level", "Duration (s)",
-                     "Note Count", "Tap", "Long", "Flick", "Slide", "Tap %", "Long %", "Flick %", "Slide %",
-                     "7h %", "9h %", "11h %", "12m %", "6m %", "9m %", "11m %", "13h %"]
-=======
     def load_data(self, data: List[Dict[str, Any]]):
->>>>>>> 3c64dd9e
         self.widget.setColumnCount(len(DATA_COLS))
         self.widget.setRowCount(len(data))
         self.widget.setHorizontalHeaderLabels(DATA_COLS)
@@ -141,17 +134,10 @@
         if change:
             self.timers = not self.timers
         if self.timers:
-<<<<<<< HEAD
-            for r_idx in range(18, 26):
-                self.widget.setColumnHidden(r_idx, False)
-        else:
-            for r_idx in range(18, 26):
-=======
             for r_idx in range(18, 27):
                 self.widget.setColumnHidden(r_idx, False)
         else:
             for r_idx in range(18, 27):
->>>>>>> 3c64dd9e
                 self.widget.setColumnHidden(r_idx, True)
 
     def toggle_percentage(self, change: bool = True):
