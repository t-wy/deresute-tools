--- conflicted
+++ resolved
@@ -38,11 +38,7 @@
     from gui.viewmodels.simulator.wide_smart import MainView
 
 UNIVERSAL_HEADERS = ["Unit", "Appeals", "Life"]
-<<<<<<< HEAD
-NORMAL_SIM_HEADERS = ["Perfect", "Mean", "Max", "Min", "Fans", "90%", "75%", "50%", "Theo. Max", "Full Roll Chance (%)", "CC Full Roll", "CC GREAT", "CC Mean"]
-=======
 NORMAL_SIM_HEADERS = ["Perfect", "Theo. Max", "All Act %", "Mean", "Max", "Min", "Fans", "90%", "75%", "50%"]
->>>>>>> 3c64dd9e
 AUTOPLAY_SIM_HEADERS = ["Auto Score", "Perfects", "Misses", "Max Combo", "Lowest Life", "Lowest Life Time (s)",
                         "All Skills 100%?"]
 ALL_HEADERS = UNIVERSAL_HEADERS + NORMAL_SIM_HEADERS + AUTOPLAY_SIM_HEADERS
@@ -404,13 +400,8 @@
         self.widget.horizontalHeader().setSectionResizeMode(QHeaderView.Interactive)
         self.widget.setHorizontalHeaderLabels(ALL_HEADERS)
         self.widget.setColumnWidth(0, 40 * 6)
-<<<<<<< HEAD
-        self.widget.horizontalHeader().resizeSections(3)  # Auto fit
-        self.widget.horizontalHeader().setSectionResizeMode(0, 2)
-=======
         self.widget.horizontalHeader().resizeSections(QHeaderView.ResizeToContents)  # Auto fit
         self.widget.horizontalHeader().setSectionResizeMode(0, QHeaderView.Fixed)
->>>>>>> 3c64dd9e
         self.widget.horizontalHeader().setMinimumSectionSize(65)
         self.widget.horizontalHeader().setMinimumSectionSize(0)
         self.widget.setColumnWidth(2, 30)
@@ -435,11 +426,7 @@
         self.model = model
         self._restore_from_backup()
 
-<<<<<<< HEAD
-    def insert_unit(self, row=None):
-=======
     def insert_unit(self, row: int = None):
->>>>>>> 3c64dd9e
         if row is None:
             row = self.widget.rowCount()
         self.widget.insertRow(row)
@@ -474,31 +461,31 @@
                 if card is None:
                     continue
                 card.refresh_values()
-    
-    def swap_unit(self, dir_up):
+
+    def swap_unit(self, dir_up: bool):
         selected_row = self.widget.selectionModel().selectedRows()[0].row()
         cell_widget = self.widget.cellWidget(selected_row, 0)
         card_ids = cell_widget.card_ids
-        
+
         if (dir_up and selected_row == 0) or (not dir_up and selected_row == self.widget.rowCount() - 1):
             return
         if dir_up:
             self.insert_unit(selected_row - 1)
             self.set_unit(card_ids, selected_row - 1)
-            self.swap_unit_int(selected_row - 1)
+            self.duplicate_unit_to_swap(selected_row - 1)
             self.widget.removeRow(selected_row + 1)
             self.widget.setCurrentCell(selected_row, 0)
         else:
             self.insert_unit(selected_row + 2)
             self.set_unit(card_ids, selected_row + 2)
-            self.swap_unit_int(selected_row + 2)
+            self.duplicate_unit_to_swap(selected_row + 2)
             self.widget.removeRow(selected_row)
             self.widget.setCurrentCell(selected_row + 1, 0)
-    
-    def swap_unit_int(self, row):
+
+    def duplicate_unit_to_swap(self, row: int):
         selected_row = self.widget.selectionModel().selectedRows()[0].row()
         cell_widget = self.widget.cellWidget(selected_row, 0)
-        
+
         cloned_card_internals = cell_widget.clone_internal()
         new_unit = self.widget.cellWidget(row, 0)
         new_unit.cards_internal = cloned_card_internals
@@ -511,42 +498,6 @@
                 continue
             card.refresh_values()
 
-    def swap_unit(self, dir_up: bool):
-        selected_row = self.widget.selectionModel().selectedRows()[0].row()
-        cell_widget = self.widget.cellWidget(selected_row, 0)
-        card_ids = cell_widget.card_ids
-
-        if (dir_up and selected_row == 0) or (not dir_up and selected_row == self.widget.rowCount() - 1):
-            return
-        if dir_up:
-            self.insert_unit(selected_row - 1)
-            self.set_unit(card_ids, selected_row - 1)
-            self.duplicate_unit_to_swap(selected_row - 1)
-            self.widget.removeRow(selected_row + 1)
-            self.widget.setCurrentCell(selected_row, 0)
-        else:
-            self.insert_unit(selected_row + 2)
-            self.set_unit(card_ids, selected_row + 2)
-            self.duplicate_unit_to_swap(selected_row + 2)
-            self.widget.removeRow(selected_row)
-            self.widget.setCurrentCell(selected_row + 1, 0)
-
-    def duplicate_unit_to_swap(self, row: int):
-        selected_row = self.widget.selectionModel().selectedRows()[0].row()
-        cell_widget = self.widget.cellWidget(selected_row, 0)
-
-        cloned_card_internals = cell_widget.clone_internal()
-        new_unit = self.widget.cellWidget(row, 0)
-        new_unit.cards_internal = cloned_card_internals
-        new_unit.clone_extended_cards_data(cell_widget.extended_cards_data)
-        new_unit.lock_chart_checkbox.setChecked(cell_widget.lock_chart_checkbox.isChecked())
-        new_unit.lock_unit_checkbox.setChecked(cell_widget.lock_unit_checkbox.isChecked())
-        new_unit.clone_label(cell_widget.song_name_label)
-        for card in cloned_card_internals:
-            if card is None:
-                continue
-            card.refresh_values()
-
     def set_unit(self, cards: List[int], row: int = None):
         if row is None:
             row = self.widget.rowCount() - 1
@@ -614,12 +565,6 @@
             self.widget.cellWidget(r, 0).display_chart_name(diff_name, song_name)
         eventbus.eventbus.post(HookUnitToUnitDetailsEvent())
 
-    def replace_changed_custom_card(self, custom_card_id, new_custom_card = None):
-        for row in range(self.widget.rowCount()-1, -1, -1):
-            for idx, card in enumerate(self.widget.cellWidget(row, 0).cards_internal):
-                if card is not None and card.card_id == custom_card_id:
-                    self.widget.cellWidget(row, 0).set_card(idx, new_custom_card)
-    
     def backup(self):
         logger.info("{} backing up unit for next session...".format(type(self).__name__))
         try:
@@ -765,24 +710,6 @@
         self.view.fill_column(False, 0, row, int(results.total_appeal))
         self.view.fill_column(False, 1, row, int(results.total_life))
         self.view.fill_column(False, 2, row, int(results.perfect_score))
-<<<<<<< HEAD
-        self.view.fill_column(False, 3, row, int(results.base))
-        self.view.fill_column(False, 4, row, int(results.base + results.deltas.max()))
-        self.view.fill_column(False, 5, row, int(results.base + results.deltas.min()))
-        self.view.fill_column(False, 6, row, int(results.fans))
-        self.view.fill_column(False, 7, row, int(results.base + np.percentile(results.deltas, 90)))
-        self.view.fill_column(False, 8, row, int(results.base + np.percentile(results.deltas, 75)))
-        self.view.fill_column(False, 9, row, int(results.base + np.percentile(results.deltas, 50)))
-        if results.abuse_data is not None:
-            self.view.fill_column(False, 10, row, int(results.abuse_score))
-        self.view.fill_column(False, 11, row, float(int(results.full_roll_chance * 10000) / 100))
-        if results.cc_great_num > 0:
-            self.view.fill_column(False, 12, row, results.cc_fr_base)
-            self.view.fill_column(False, 13, row, results.cc_great_num)
-            self.view.fill_column(False, 14, row, results.cc_base)
-
-    def _process_auto_results(self, results: AutoSimulationResult, row=None):
-=======
         self.view.fill_column(False, 3, row, int(results.abuse_score))
         self.view.fill_column(False, 4, row, float(int(results.full_roll_chance * 10000) / 100))
         self.view.fill_column(False, 5, row, int(results.base))
@@ -794,7 +721,6 @@
         self.view.fill_column(False, 11, row, int(results.base + np.percentile(results.deltas, 50)))
 
     def _process_auto_results(self, results: AutoSimulationResult, row: int = None):
->>>>>>> 3c64dd9e
         # ["Auto Score", "Perfects", "Misses", "Max Combo", "Lowest Life", "Lowest Life Time", "All Skills 100%?"]
         self.view.fill_column(True, 0, row, int(results.total_appeal))
         self.view.fill_column(True, 1, row, int(results.total_life))
