--- conflicted
+++ resolved
@@ -378,8 +378,6 @@
                                   output=event.theoretical_simulation)
         self.process_simulation_results_signal.emit(
             BaseSimulationResultWithUuid(event.uuid, event.unit.all_cards(), result, event.abuse_load, event.live))
-<<<<<<< HEAD
-=======
 
     @subscribe(CustomSimulationEvent)
     def handle_custom_simulation(self, custom_event: CustomSimulationEvent):
@@ -399,7 +397,6 @@
                               inactive_skill=custom_event.skill_inactive_list
                               )
         eventbus.eventbus.post(CustomSimulationResultEvent(result, event.live))
->>>>>>> 0cf70772
 
     @subscribe(CustomSimulationEvent)
     def handle_custom_simulation(self, custom_event: CustomSimulationEvent):
@@ -444,12 +441,8 @@
                 self.view.views[0].add_unit(payload.cards)
             eventbus.eventbus.post(PostYoinkEvent(payload.support))
             eventbus.eventbus.post(CustomCardUpdatedEvent())
-<<<<<<< HEAD
         self.view.yoink_button.setText("Yoink #")
         self.view.yoink_button2.setText("Yoink ID")
-=======
-        self.view.yoink_button.setText("Yoink #1 Unit")
->>>>>>> 0cf70772
         self.view.yoink_button.setEnabled(True)
         self.view.yoink_button2.setEnabled(True)
 
