from __future__ import annotations

import itertools
from typing import TYPE_CHECKING, Union, cast, List, Tuple

from PyQt5.QtCore import QSize, Qt, QMimeData
from PyQt5.QtGui import QDrag
from PyQt5.QtWidgets import QVBoxLayout, QHBoxLayout, QApplication, QSizePolicy, QTableWidgetItem, QWidget

import customlogger as logger
from gui.events.calculator_view_events import AddEmptyUnitEvent, TurnOffRunningLabelFromUuidGrandEvent
from gui.events.utils.eventbus import subscribe
from gui.viewmodels.mime_headers import CALCULATOR_GRANDUNIT
from gui.viewmodels.simulator.calculator import CalculatorView, CalculatorModel, DroppableCalculatorWidget, \
    CalculatorUnitWidgetWithExtraData
from gui.viewmodels.unit import UnitCard
from gui.viewmodels.utils import UniversalUniqueIdentifiable
from logic.card import Card
from settings import IMAGE_PATH32

if TYPE_CHECKING:
    from gui.viewmodels.simulator.wide_smart import MainView


class GrandCalculatorUnitWidget(CalculatorUnitWidgetWithExtraData, UniversalUniqueIdentifiable):
    unit_view: GrandCalculatorView
    vertical_layout: QVBoxLayout
    card_layouts: List[QHBoxLayout]

    def __init__(self, unit_view: GrandCalculatorView, parent: QWidget = None, size: int = 32, *args, **kwargs):
        super().__init__(unit_view, parent, size, *args, **kwargs)
        del self.unit_name

        self.unit_view = unit_view

    def create_card_layout(self):
        self.cards_internal = [None] * 15
        self.cards = list()
        for idx in range(15):
            if idx % 5 == 0:
                color = 'red'
            else:
                color = 'black'
            card = UnitCard(unit_widget=self, card_idx=idx, size=self.icon_size, color=color)
            self.cards.append(card)
        self.path = IMAGE_PATH32

        self.vertical_layout = QVBoxLayout()
        self.card_layouts = [QHBoxLayout(), QHBoxLayout(), QHBoxLayout()]

        for idx, card in enumerate(self.cards):
            card.setMinimumSize(QSize(self.icon_size + 2, self.icon_size + 2))
            self.card_layouts[idx // 5].addWidget(card)
        for card_layout in self.card_layouts:
            self.vertical_layout.addLayout(card_layout)

        self.card_widget.setSizePolicy(QSizePolicy.Expanding, QSizePolicy.Expanding)
        self.card_widget.setLayout(self.vertical_layout)

    def permute_units(self):
        self.unit_view.permute_units()

    def handle_lost_mime(self, mime_text):
        pass


class GrandCalculatorTableWidget(DroppableCalculatorWidget):
    def __init__(self, calculator_view: GrandCalculatorView, *args, **kwargs):
        super(GrandCalculatorTableWidget, self).__init__(calculator_view, *args, **kwargs)

    def mouseMoveEvent(self, event):
        if not (event.buttons() & Qt.LeftButton):
            return
        if (event.pos() - self.drag_start_position).manhattanLength() < QApplication.startDragDistance():
            return
        if self.selectedItems():
            self.selected = self.selectedIndexes()
        if not self.selected:
            return
        drag = QDrag(self)
        mimedata = QMimeData()
        mimedata.setText(CALCULATOR_GRANDUNIT + str(self.cellWidget(self.selected[0].row(), 0).card_ids))
        drag.setMimeData(mimedata)
        drag.exec_(Qt.CopyAction | Qt.MoveAction)


class GrandCalculatorView(CalculatorView):
    def __init__(self, main: QWidget, main_view: MainView):
        super().__init__(main, main_view)
        self.widget.verticalHeader().setDefaultSectionSize(120)

    def initialize_widget(self, main: QWidget):
        self.widget = GrandCalculatorTableWidget(self, main)

    def set_unit(self, cards: List[Union[int, Card, None]], row: int = None, unit: int = 0):
        if row is None:
            row = self.widget.rowCount() - 1
        for idx, card in enumerate(cards):
            if card is None:
                continue
            self.widget.cellWidget(row, 0).set_card(idx=unit * 5 + idx, card=card)
        logger.info("Unit insert: {} - {} row {}".format(self.widget.cellWidget(row, 0).get_short_uuid(),
                                                         " ".join(map(str, cards)), row))

    def insert_unit(self, **kwargs):
        self.widget.insertRow(self.widget.rowCount())
        self.widget.setVerticalHeaderItem(self.widget.rowCount() - 1, QTableWidgetItem(""))
        self.widget.verticalHeader().setFixedWidth(25)
        simulator_unit_widget = GrandCalculatorUnitWidget(self, None, size=32)
        self.widget.setCellWidget(self.widget.rowCount() - 1, 0, simulator_unit_widget)
        logger.debug("Inserted empty unit at {}".format(self.widget.rowCount()))
        self.widget.setColumnWidth(0, 40 * 6)

    def add_unit(self, cards: List[Union[int, Card, None]]):
        if len(cards) == 6:
            cards = cards[:5]
        if len(cards) == 15:
            # Duplicate unit
            for r in range(self.widget.rowCount()):
                if self.widget.cellWidget(r, 0).card_ids == [None] * 15:
                    logger.debug("Empty calculator unit at row {}".format(r))
                    self.set_unit(cards=cards, row=r, unit=0)
                    return
            self.model.add_empty_unit(AddEmptyUnitEvent(self.model))
            self.set_unit(cards=cards, row=self.widget.rowCount() - 1, unit=0)
            return
        for r in range(self.widget.rowCount()):
            card_ids = self.widget.cellWidget(r, 0).card_ids
            for u_id in range(3):
                if card_ids[u_id * 5: (u_id + 1) * 5] == [None] * 5:
                    logger.debug("Empty calculator unit at row {}.{}".format(r, u_id))
                    self.set_unit(cards=cards, row=r, unit=u_id)
                    return
        self.model.add_empty_unit(AddEmptyUnitEvent(self.model))
        self.set_unit(cards=cards, row=self.widget.rowCount() - 1, unit=0)

    def permute_units(self):
        n = self.widget.rowCount()
        all_units = list()
        all_units_card_ids = list()
        for r in range(n):
            card_ids = self.widget.cellWidget(r, 0).card_ids
            cards_internal = self.widget.cellWidget(r, 0).cards_internal
            if None in card_ids:
                continue
            units = [card_ids[0:5], card_ids[5:10], card_ids[10:15]]
            units_internal = [cards_internal[0:5], cards_internal[5:10], cards_internal[10:15]]
            all_units.append(list(zip(units, units_internal)))
            all_units_card_ids.append(units)
        for zipped in all_units:
            for permutation in itertools.permutations(zipped, 3):
                permutation = cast(List[Tuple[List[int], List[Union[Card, None]]]], list(permutation))
                unit_card_ids = [_[0] for _ in permutation]
                unit_internal = permutation[0][1] + permutation[1][1] + permutation[2][1]
                for idx, _ in enumerate(unit_internal):
                    unit_internal[idx] = _.clone_card()
                if unit_card_ids in all_units_card_ids:
                    continue
                self.add_unit(unit_internal)
                all_units_card_ids.append(unit_card_ids)


class GrandCalculatorModel(CalculatorModel):
<<<<<<< HEAD
    
    @subscribe(TurnOffRunningLabelFromUuidGrandEvent)
    def turn_off_running_label_from_uuid_grand(self, event):
=======
    @subscribe(TurnOffRunningLabelFromUuidGrandEvent)
    def turn_off_running_label_from_uuid_grand(self, event: TurnOffRunningLabelFromUuidGrandEvent):
>>>>>>> 3c64dd9e
        row_to_change = self.get_row_from_uuid(event.uuid)
        if row_to_change == -1:
            return
        self.view.widget.cellWidget(row_to_change, 0).toggle_running_simulation(False)<|MERGE_RESOLUTION|>--- conflicted
+++ resolved
@@ -161,14 +161,8 @@
 
 
 class GrandCalculatorModel(CalculatorModel):
-<<<<<<< HEAD
-    
-    @subscribe(TurnOffRunningLabelFromUuidGrandEvent)
-    def turn_off_running_label_from_uuid_grand(self, event):
-=======
     @subscribe(TurnOffRunningLabelFromUuidGrandEvent)
     def turn_off_running_label_from_uuid_grand(self, event: TurnOffRunningLabelFromUuidGrandEvent):
->>>>>>> 3c64dd9e
         row_to_change = self.get_row_from_uuid(event.uuid)
         if row_to_change == -1:
             return
