from __future__ import annotations

import ast
from pathlib import Path
from typing import Optional, Union, cast, TYPE_CHECKING, List, Tuple

from PyQt5.QtCore import QSize, Qt, QMimeData, QPoint
from PyQt5.QtGui import QDrag
from PyQt5.QtWidgets import QListWidget, QWidget, QHBoxLayout, QVBoxLayout, QListWidgetItem, QLineEdit, QPushButton, \
    QApplication, QAbstractItemView

import customlogger as logger
from db import db
from gui.events.state_change_events import UnitStorageUpdatedEvent, CustomCardUpdatedEvent
from gui.events.utils import eventbus
from gui.events.utils.eventbus import subscribe
from gui.viewmodels.mime_headers import CARD, CALCULATOR_UNIT, UNIT_EDITOR_UNIT, CALCULATOR_GRANDUNIT
from gui.viewmodels.utils import ImageWidget
from logic.card import Card
from logic.profile import unit_storage
from settings import IMAGE_PATH64, IMAGE_PATH32, IMAGE_PATH

if TYPE_CHECKING:
    from gui.viewmodels.simulator.calculator import CalculatorView


class UnitCard(ImageWidget):
    def __init__(self, unit_widget: UnitWidget, card_idx: int, color: str = 'black', size: int = 64, *args, **kwargs):
        super(UnitCard, self).__init__(*args, **kwargs)
        self.set_padding(1)
        self.toggle_border(True, size)
        self.setAcceptDrops(True)
        self.unit_widget = unit_widget
        self.card_idx = card_idx
        self.color = color

    def mousePressEvent(self, event):
        if event.button() == Qt.RightButton:
            self.unit_widget.set_card(self.card_idx, None)
<<<<<<< HEAD
            if str(type(self.unit_widget.unit_view)) == "<class 'gui.viewmodels.unit.UnitView'>":
                self.unit_widget.unit_view.copy.copy_unit(self.unit_widget.unit_view)
        elif event.button() == Qt.LeftButton:
            self.unit_widget.toggle_custom_card(self.card_idx)
=======
            if type(self.unit_widget.unit_view) == UnitView:
                self.unit_widget.unit_view.post_update_unit(self.unit_widget)
        if event.button() == Qt.LeftButton:
            self.unit_widget.toggle_edit_card(self.card_idx)
>>>>>>> 3c64dd9e
            event.ignore()

    def dragEnterEvent(self, e):
        e.acceptProposedAction()

    def dropEvent(self, e):
        mimetext = e.mimeData().text()
        if mimetext.startswith(CARD):
            card_id = int(mimetext[len(CARD):])
            self.unit_widget.set_card(self.card_idx, card_id)
<<<<<<< HEAD
            self.unit_widget.unit_view.copy.copy_unit(self.unit_widget.unit_view)
=======
            if type(self.unit_widget.unit_view) == UnitView:
                self.unit_widget.unit_view.post_update_unit(self.unit_widget)
>>>>>>> 3c64dd9e
        else:
            self.unit_widget.handle_lost_mime(mimetext)


class UnitWidget(QWidget):
    unit_view: UnitView
    unit_id: int
    cards: List[UnitCard]
    cards_internal: List[Optional[Card]]
    unit_name: QLineEdit
    icon_size: int
    path: Path

    def __init__(self, unit_view: UnitView, parent: QWidget = None, size: int = 64):
        super(UnitWidget, self).__init__(parent)
        self.unit_view = unit_view
        self.unit_id = 0
        self.cards = list()
        self.cards_internal = [None] * 6
        for idx in range(6):
            if idx == 0:
                color = 'red'
            elif idx == 5:
                color = 'blue'
            else:
                color = 'black'
            card = UnitCard(unit_widget=self, card_idx=idx, size=size, color=color)
            self.cards.append(card)
        self.unit_name = QLineEdit()
        self.unit_name.setMinimumSize(QSize(0, 15))
        self.unit_name.setMaximumSize(QSize(16777215, 25))
        self.unit_name.setMaxLength(80)
        self.icon_size = size
        if self.icon_size == 32:
            self.path = IMAGE_PATH32
        elif self.icon_size == 64:
            self.path = IMAGE_PATH64
        elif self.icon_size == 124:
            self.path = IMAGE_PATH

    def clone_internal(self) -> List[Card]:
        res = list()
        for card_internal in self.cards_internal:
            if card_internal is None:
                res.append(None)
                continue
            res.append(card_internal.clone_card())
        return res

    @property
    def card_ids(self) -> List[Optional[int]]:
        return [card.card_id if card is not None else None for card in self.cards_internal]

    def set_unit_id(self, unit_id: int):
        self.unit_id = unit_id

    def set_unit_name(self, unit_name: str):
        self.unit_name.setText(unit_name)
        self.update_unit()

    def get_unit_name(self) -> str:
        return self.unit_name.text().strip()

    def set_card(self, idx: int, card: Union[int, Card, None]):
        if isinstance(card, Card):
            self.cards_internal[idx] = card
        else:
            if idx == 5 and len(self.cards) != 15:
                custom_pots = (10, 10, 10, 0, 5)
            else:
                custom_pots = None
            self.cards_internal[idx] = Card.from_id(card, custom_pots)
        if card is None:
            self.cards[idx].set_path(None)
        else:
            if isinstance(card, Card):
                card_id = card.card_id
            else:
                card_id = card
            self.cards[idx].set_path(str(self.path / "{:06d}.jpg".format(card_id)))
        self.cards[idx].repaint()
        if type(self) == SmallUnitWidget:
            self.update_unit()

    def set_card_internal(self, idx: int, card: Card):
        self.cards_internal[idx] = card

    def toggle_edit_card(self, idx: int):
        try:
            self.unit_view: CalculatorView
            self.unit_view.main_view.custom_card_model.set_card_object(self.cards_internal[idx])
        except AttributeError:
            return

    def update_unit(self):
<<<<<<< HEAD
        unit_name = self.unitName.text().strip()
        card_ids = self.card_ids
        if unit_name != "":
            unit_storage.update_unit(unit_name=unit_name, cards=card_ids, grand=False)
        self.unit_view.copy.copy_unit(self.unit_view)
=======
        unit_storage.update_unit(unit_id=self.unit_id, unit_name=self.get_unit_name(), cards=self.card_ids, grand=False)
>>>>>>> 3c64dd9e

    def delete_unit(self):
        unit_storage.delete_unit(self.unit_id)
        self.unit_view.post_delete_unit(self)

    def handle_lost_mime(self, mime_text: str):
        self.unit_view.handle_lost_mime(mime_text)


class SmallUnitWidget(UnitWidget):
    def __init__(self, unit_view: UnitView, parent: QWidget = None):
        super(SmallUnitWidget, self).__init__(unit_view, parent)

        self.vertical_layout = QVBoxLayout()
        self.unit_management_layout = QHBoxLayout()

        self.unit_name.textEdited.connect(lambda: self.unit_view.post_update_unit(self))

        self.unit_management_layout.addWidget(self.unit_name)

        self.delete_button = QPushButton()
        self.delete_button.setText("Delete unit")
        self.delete_button.clicked.connect(lambda: self.delete_unit())
        self.unit_management_layout.addWidget(self.delete_button)

        self.vertical_layout.addLayout(self.unit_management_layout)
        self.card_layout = QHBoxLayout()

        for card in self.cards:
            card.setMinimumSize(QSize(self.icon_size + 2, self.icon_size + 2))
            self.card_layout.addWidget(card)

        self.vertical_layout.addLayout(self.card_layout)
        self.setLayout(self.vertical_layout)


class DraggableUnitList(QListWidget):
    unit_view: UnitView
    drag_start_position: QPoint
    selected: List[QListWidgetItem]

    def __init__(self, parent: QWidget, unit_view: UnitView):
        super().__init__(parent)
        self.unit_view = unit_view
        self.setDragEnabled(True)
        self.setAcceptDrops(True)
        self.unit_view_copy = None

    def mousePressEvent(self, event):
        super().mousePressEvent(event)
        if event.button() == Qt.LeftButton:
            self.drag_start_position = event.pos()
            self.selected = self.selectedItems()

    def mouseMoveEvent(self, event):
        if not (event.buttons() & Qt.LeftButton):
            return
        if (event.pos() - self.drag_start_position).manhattanLength() < QApplication.startDragDistance():
            return
        if self.selectedItems():
            self.selected = self.selectedItems()
        if not self.selected:
            return
        drag = QDrag(self)
        mimedata = QMimeData()
        card_ids = cast(UnitWidget, self.itemWidget(self.selected[0])).card_ids
        mimedata.setText(UNIT_EDITOR_UNIT + str(card_ids))
        drag.setMimeData(mimedata)
        drag.exec_(Qt.CopyAction | Qt.MoveAction)

    def dragEnterEvent(self, e):
        e.acceptProposedAction()

    def dragMoveEvent(self, e):
        e.acceptProposedAction()

    def dropEvent(self, e):
        mimetext = e.mimeData().text()
        if mimetext.startswith(CALCULATOR_UNIT):
<<<<<<< HEAD
            logger.debug("Dragged {} into unit editor".format(mimetext[len(CALCULATOR_UNIT):]))
            self.unit_view.add_unit(mimetext[len(CALCULATOR_UNIT):])
            if self.unit_view_copy != None:
                self.unit_view_copy.add_unit(mimetext[len(CALCULATOR_UNIT):])
        elif mimetext.startswith(CALCULATOR_GRANDUNIT):
            logger.debug("Dragged {} into unit editor".format(mimetext[len(CALCULATOR_GRANDUNIT):]))
            self.unit_view.add_units(mimetext[len(CALCULATOR_UNIT):])
            if self.unit_view_copy != None:
                self.unit_view_copy.add_units(mimetext[len(CALCULATOR_UNIT):])
=======
            logger.debug("Dragged {} into unit storage".format(mimetext[len(CALCULATOR_UNIT):]))
            self.unit_view.add_unit(mimetext[len(CALCULATOR_UNIT):], create_new=True)
        elif mimetext.startswith(CALCULATOR_GRANDUNIT):
            logger.debug("Dragged {} into unit storage".format(mimetext[len(CALCULATOR_GRANDUNIT):]))
            self.unit_view.add_units(mimetext[len(CALCULATOR_UNIT):], create_new=True)
>>>>>>> 3c64dd9e
        e.ignore()


class UnitView:
    def __init__(self, main: QWidget, view_id: int):
        self.widget = DraggableUnitList(main, self)
        self.widget.setVerticalScrollMode(QAbstractItemView.ScrollPerPixel)  # Smooth scroll
        self.view_id = view_id
        self.model = None
        self.pics = None
<<<<<<< HEAD
        self.copy = None

    def set_copy(self, view_copy):
        self.copy = view_copy
        self.widget.unit_view_copy = self.copy
    
    def set_model(self, model):
=======
        eventbus.eventbus.register(self)

    def set_model(self, model: UnitModel):
>>>>>>> 3c64dd9e
        self.model = model

    def load_data(self, data: List[Tuple[int, str, str]]):
        for unit_id, unit_name, unit_cards in data:
            self.add_unit(unit_cards, unit_name, unit_id=unit_id)

<<<<<<< HEAD
    def copy_unit(self, unit_view):
        self.widget.clear()
        unit_widgets = [unit_view.widget.itemWidget(unit_view.widget.item(x)) for x in range(unit_view.widget.count())]
        for origin in unit_widgets:
            unit_widget = SmallUnitWidget(self, self.widget)
            unit_widget.set_unit_name(origin.unitName.text())
            for idx in range(6):
                unit_widget.set_card(idx, origin.cards_internal[idx])
            unit_widget_item = QListWidgetItem(self.widget)
            unit_widget.set_widget_item(unit_widget_item)
            unit_widget_item.setSizeHint(unit_widget.sizeHint())
            self.widget.addItem(unit_widget_item)
            self.widget.setItemWidget(unit_widget_item, unit_widget)
    
    def add_unit(self, card_ids):
=======
    def add_unit(self, card_ids: str, name: str = "", post_event: bool = True,
                 create_new: bool = False, unit_id: int = 0) -> UnitWidget:
>>>>>>> 3c64dd9e
        unit_widget = SmallUnitWidget(self, self.widget)
        if create_new:
            unit_id = unit_storage.add_empty_unit()
        unit_widget.set_unit_id(unit_id)
        unit_widget.set_unit_name(name)
        self.set_cards_from_ids(unit_widget, card_ids)
        unit_widget_item = QListWidgetItem(self.widget)
        unit_widget_item.setSizeHint(unit_widget.sizeHint())
        self.widget.addItem(unit_widget_item)
        self.widget.setItemWidget(unit_widget_item, unit_widget)
        if post_event:
            eventbus.eventbus.post(UnitStorageUpdatedEvent(self.view_id, "add",
                                                           unit_id=unit_id, card_ids=card_ids, name=name))
        return unit_widget

    @staticmethod
    def set_cards_from_ids(unit_widget: UnitWidget, card_ids: str):
        try:
            cards = ast.literal_eval(card_ids)
        except SyntaxError:
            cards = card_ids.split(",")
        for idx, card in enumerate(cards):
            if card is None or card == "":
                unit_widget.set_card(idx, None)
                continue
            unit_widget.set_card(idx, int(card))
<<<<<<< HEAD
        unit_widget_item = QListWidgetItem(self.widget)
        unit_widget.set_widget_item(unit_widget_item)
        unit_widget_item.setSizeHint(unit_widget.sizeHint())
        self.widget.addItem(unit_widget_item)
        self.widget.setItemWidget(unit_widget_item, unit_widget)
        
        return unit_widget
=======
>>>>>>> 3c64dd9e

    def add_units(self, card_ids: str, create_new: bool = False):
        card_ids = ast.literal_eval(card_ids)
        for i in range(3):
            cards = card_ids[i * 5: (i + 1) * 5]
            if cards != [None] * 5:
                self.add_unit(str(cards), create_new=create_new)

    def add_empty_widget(self):
        unit_widget = SmallUnitWidget(self, self.widget)
        unit_id = unit_storage.add_empty_unit()
        unit_widget.set_unit_id(unit_id)
        unit_widget_item = QListWidgetItem(self.widget)
        unit_widget_item.setSizeHint(unit_widget.sizeHint())
        self.widget.addItem(unit_widget_item)
        self.widget.setItemWidget(unit_widget_item, unit_widget)
<<<<<<< HEAD

    def delete_unit(self, unit_widget):
        row = self.widget.row(unit_widget)
        self.widget.takeItem(row)
        self.copy.widget.takeItem(row)

    def replace_changed_custom_card(self, custom_card_id, new_custom_card = None):
        for row in range(self.widget.count()):
            unit_item = self.widget.item(row)
            unit_widget = self.widget.itemWidget(unit_item)
            for idx, card in enumerate(unit_widget.cards_internal):
                if card is not None and card.card_id == custom_card_id:
                    unit_widget.set_card(idx, new_custom_card)
                    self.copy.copy_unit(self)

    def handle_lost_mime(self, mime_text):
        if mime_text.startswith(CALCULATOR_UNIT):
            logger.debug("Dragged {} into unit editor".format(mime_text[len(CALCULATOR_UNIT):]))
            self.add_unit(mime_text[len(CALCULATOR_UNIT):])
            if self.copy != None:
                self.copy.add_unit(mime_text[len(CALCULATOR_UNIT):])
        elif mime_text.startswith(CALCULATOR_GRANDUNIT):
            logger.debug("Dragged {} into unit editor".format(mime_text[len(CALCULATOR_GRANDUNIT):]))
            self.add_units(mime_text[len(CALCULATOR_UNIT):])
            if self.copy != None:
                self.copy.add_units(mime_text[len(CALCULATOR_UNIT):])
=======
        eventbus.eventbus.post(UnitStorageUpdatedEvent(self.view_id, "add", unit_id=unit_id, card_ids=""))

    def post_update_unit(self, unit_widget: UnitWidget):
        for item_idx in range(self.widget.count()):
            if self.widget.itemWidget(self.widget.item(item_idx)) == unit_widget:
                eventbus.eventbus.post(UnitStorageUpdatedEvent(self.view_id, "update", index=item_idx,
                                                               card_ids=str(unit_widget.card_ids),
                                                               name=unit_widget.get_unit_name()))

    def post_delete_unit(self, unit_widget: UnitWidget):
        for item_idx in range(self.widget.count()):
            if self.widget.itemWidget(self.widget.item(item_idx)) == unit_widget:
                self.widget.takeItem(item_idx)
                eventbus.eventbus.post(UnitStorageUpdatedEvent(self.view_id, "delete", index=item_idx))
                break

    def handle_lost_mime(self, mime_text: str):
        if mime_text.startswith(CALCULATOR_UNIT):
            logger.debug("Dragged {} into unit storage".format(mime_text[len(CALCULATOR_UNIT):]))
            self.add_unit(mime_text[len(CALCULATOR_UNIT):], create_new=True)
        elif mime_text.startswith(CALCULATOR_GRANDUNIT):
            logger.debug("Dragged {} into unit storage".format(mime_text[len(CALCULATOR_GRANDUNIT):]))
            self.add_units(mime_text[len(CALCULATOR_UNIT):], create_new=True)

    @subscribe(UnitStorageUpdatedEvent)
    def update_from_event(self, event: UnitStorageUpdatedEvent):
        if event.view_id == self.view_id:
            return
        if event.mode == "add":
            assert event.card_ids is not None
            name = event.name if event.name is not None else ""
            self.add_unit(str(event.card_ids), name=name, post_event=False, unit_id=event.unit_id)
        elif event.mode == "update":
            assert all(_ is not None for _ in (event.index, event.card_ids, event.name))
            unit_widget = cast(UnitWidget, self.widget.itemWidget(self.widget.item(event.index)))
            self.set_cards_from_ids(unit_widget, event.card_ids)
            unit_widget.set_unit_name(event.name)
        elif event.mode == "delete":
            assert event.index is not None
            self.widget.takeItem(event.index)

    @subscribe(CustomCardUpdatedEvent)
    def update_custom_card(self, event: CustomCardUpdatedEvent):
        for row in range(self.widget.count()):
            unit_item = self.widget.item(row)
            unit_widget = cast(UnitWidget, self.widget.itemWidget(unit_item))
            for idx, card in enumerate(unit_widget.cards_internal):
                if card is not None and card.card_id == event.card_id:
                    unit_widget.set_card(idx, event.card_id if not event.delete else None)
>>>>>>> 3c64dd9e

    def __del__(self):
        unit_storage.clean_all_units(grand=False)
        for r_idx in range(self.widget.count()):
            widget = cast(UnitWidget, self.widget.itemWidget(self.widget.item(r_idx)))
            widget.update_unit()


class UnitModel:
<<<<<<< HEAD

    def __init__(self, view1, view2):
        self.view1 = view1
        self.view2 = view2
        self.images = dict()

    def initialize_units(self):
        data = db.cachedb.execute_and_fetchall("SELECT unit_name, cards FROM personal_units WHERE grand = 0")
        self.view1.load_data(data)
        self.view2.load_data(data)
=======
    def __init__(self, view: UnitView):
        self.view = view

    def initialize_units(self):
        data = db.cachedb.execute_and_fetchall("SELECT unit_id, unit_name, cards FROM personal_units WHERE grand = 0")
        self.view.load_data(data)
>>>>>>> 3c64dd9e
<|MERGE_RESOLUTION|>--- conflicted
+++ resolved
@@ -37,17 +37,10 @@
     def mousePressEvent(self, event):
         if event.button() == Qt.RightButton:
             self.unit_widget.set_card(self.card_idx, None)
-<<<<<<< HEAD
-            if str(type(self.unit_widget.unit_view)) == "<class 'gui.viewmodels.unit.UnitView'>":
-                self.unit_widget.unit_view.copy.copy_unit(self.unit_widget.unit_view)
-        elif event.button() == Qt.LeftButton:
-            self.unit_widget.toggle_custom_card(self.card_idx)
-=======
             if type(self.unit_widget.unit_view) == UnitView:
                 self.unit_widget.unit_view.post_update_unit(self.unit_widget)
         if event.button() == Qt.LeftButton:
             self.unit_widget.toggle_edit_card(self.card_idx)
->>>>>>> 3c64dd9e
             event.ignore()
 
     def dragEnterEvent(self, e):
@@ -58,12 +51,8 @@
         if mimetext.startswith(CARD):
             card_id = int(mimetext[len(CARD):])
             self.unit_widget.set_card(self.card_idx, card_id)
-<<<<<<< HEAD
-            self.unit_widget.unit_view.copy.copy_unit(self.unit_widget.unit_view)
-=======
             if type(self.unit_widget.unit_view) == UnitView:
                 self.unit_widget.unit_view.post_update_unit(self.unit_widget)
->>>>>>> 3c64dd9e
         else:
             self.unit_widget.handle_lost_mime(mimetext)
 
@@ -159,15 +148,7 @@
             return
 
     def update_unit(self):
-<<<<<<< HEAD
-        unit_name = self.unitName.text().strip()
-        card_ids = self.card_ids
-        if unit_name != "":
-            unit_storage.update_unit(unit_name=unit_name, cards=card_ids, grand=False)
-        self.unit_view.copy.copy_unit(self.unit_view)
-=======
         unit_storage.update_unit(unit_id=self.unit_id, unit_name=self.get_unit_name(), cards=self.card_ids, grand=False)
->>>>>>> 3c64dd9e
 
     def delete_unit(self):
         unit_storage.delete_unit(self.unit_id)
@@ -214,7 +195,6 @@
         self.unit_view = unit_view
         self.setDragEnabled(True)
         self.setAcceptDrops(True)
-        self.unit_view_copy = None
 
     def mousePressEvent(self, event):
         super().mousePressEvent(event)
@@ -247,23 +227,11 @@
     def dropEvent(self, e):
         mimetext = e.mimeData().text()
         if mimetext.startswith(CALCULATOR_UNIT):
-<<<<<<< HEAD
-            logger.debug("Dragged {} into unit editor".format(mimetext[len(CALCULATOR_UNIT):]))
-            self.unit_view.add_unit(mimetext[len(CALCULATOR_UNIT):])
-            if self.unit_view_copy != None:
-                self.unit_view_copy.add_unit(mimetext[len(CALCULATOR_UNIT):])
-        elif mimetext.startswith(CALCULATOR_GRANDUNIT):
-            logger.debug("Dragged {} into unit editor".format(mimetext[len(CALCULATOR_GRANDUNIT):]))
-            self.unit_view.add_units(mimetext[len(CALCULATOR_UNIT):])
-            if self.unit_view_copy != None:
-                self.unit_view_copy.add_units(mimetext[len(CALCULATOR_UNIT):])
-=======
             logger.debug("Dragged {} into unit storage".format(mimetext[len(CALCULATOR_UNIT):]))
             self.unit_view.add_unit(mimetext[len(CALCULATOR_UNIT):], create_new=True)
         elif mimetext.startswith(CALCULATOR_GRANDUNIT):
             logger.debug("Dragged {} into unit storage".format(mimetext[len(CALCULATOR_GRANDUNIT):]))
             self.unit_view.add_units(mimetext[len(CALCULATOR_UNIT):], create_new=True)
->>>>>>> 3c64dd9e
         e.ignore()
 
 
@@ -274,45 +242,17 @@
         self.view_id = view_id
         self.model = None
         self.pics = None
-<<<<<<< HEAD
-        self.copy = None
-
-    def set_copy(self, view_copy):
-        self.copy = view_copy
-        self.widget.unit_view_copy = self.copy
-    
-    def set_model(self, model):
-=======
         eventbus.eventbus.register(self)
 
     def set_model(self, model: UnitModel):
->>>>>>> 3c64dd9e
         self.model = model
 
     def load_data(self, data: List[Tuple[int, str, str]]):
         for unit_id, unit_name, unit_cards in data:
             self.add_unit(unit_cards, unit_name, unit_id=unit_id)
 
-<<<<<<< HEAD
-    def copy_unit(self, unit_view):
-        self.widget.clear()
-        unit_widgets = [unit_view.widget.itemWidget(unit_view.widget.item(x)) for x in range(unit_view.widget.count())]
-        for origin in unit_widgets:
-            unit_widget = SmallUnitWidget(self, self.widget)
-            unit_widget.set_unit_name(origin.unitName.text())
-            for idx in range(6):
-                unit_widget.set_card(idx, origin.cards_internal[idx])
-            unit_widget_item = QListWidgetItem(self.widget)
-            unit_widget.set_widget_item(unit_widget_item)
-            unit_widget_item.setSizeHint(unit_widget.sizeHint())
-            self.widget.addItem(unit_widget_item)
-            self.widget.setItemWidget(unit_widget_item, unit_widget)
-    
-    def add_unit(self, card_ids):
-=======
     def add_unit(self, card_ids: str, name: str = "", post_event: bool = True,
                  create_new: bool = False, unit_id: int = 0) -> UnitWidget:
->>>>>>> 3c64dd9e
         unit_widget = SmallUnitWidget(self, self.widget)
         if create_new:
             unit_id = unit_storage.add_empty_unit()
@@ -339,16 +279,6 @@
                 unit_widget.set_card(idx, None)
                 continue
             unit_widget.set_card(idx, int(card))
-<<<<<<< HEAD
-        unit_widget_item = QListWidgetItem(self.widget)
-        unit_widget.set_widget_item(unit_widget_item)
-        unit_widget_item.setSizeHint(unit_widget.sizeHint())
-        self.widget.addItem(unit_widget_item)
-        self.widget.setItemWidget(unit_widget_item, unit_widget)
-        
-        return unit_widget
-=======
->>>>>>> 3c64dd9e
 
     def add_units(self, card_ids: str, create_new: bool = False):
         card_ids = ast.literal_eval(card_ids)
@@ -365,34 +295,6 @@
         unit_widget_item.setSizeHint(unit_widget.sizeHint())
         self.widget.addItem(unit_widget_item)
         self.widget.setItemWidget(unit_widget_item, unit_widget)
-<<<<<<< HEAD
-
-    def delete_unit(self, unit_widget):
-        row = self.widget.row(unit_widget)
-        self.widget.takeItem(row)
-        self.copy.widget.takeItem(row)
-
-    def replace_changed_custom_card(self, custom_card_id, new_custom_card = None):
-        for row in range(self.widget.count()):
-            unit_item = self.widget.item(row)
-            unit_widget = self.widget.itemWidget(unit_item)
-            for idx, card in enumerate(unit_widget.cards_internal):
-                if card is not None and card.card_id == custom_card_id:
-                    unit_widget.set_card(idx, new_custom_card)
-                    self.copy.copy_unit(self)
-
-    def handle_lost_mime(self, mime_text):
-        if mime_text.startswith(CALCULATOR_UNIT):
-            logger.debug("Dragged {} into unit editor".format(mime_text[len(CALCULATOR_UNIT):]))
-            self.add_unit(mime_text[len(CALCULATOR_UNIT):])
-            if self.copy != None:
-                self.copy.add_unit(mime_text[len(CALCULATOR_UNIT):])
-        elif mime_text.startswith(CALCULATOR_GRANDUNIT):
-            logger.debug("Dragged {} into unit editor".format(mime_text[len(CALCULATOR_GRANDUNIT):]))
-            self.add_units(mime_text[len(CALCULATOR_UNIT):])
-            if self.copy != None:
-                self.copy.add_units(mime_text[len(CALCULATOR_UNIT):])
-=======
         eventbus.eventbus.post(UnitStorageUpdatedEvent(self.view_id, "add", unit_id=unit_id, card_ids=""))
 
     def post_update_unit(self, unit_widget: UnitWidget):
@@ -442,7 +344,6 @@
             for idx, card in enumerate(unit_widget.cards_internal):
                 if card is not None and card.card_id == event.card_id:
                     unit_widget.set_card(idx, event.card_id if not event.delete else None)
->>>>>>> 3c64dd9e
 
     def __del__(self):
         unit_storage.clean_all_units(grand=False)
@@ -452,22 +353,9 @@
 
 
 class UnitModel:
-<<<<<<< HEAD
-
-    def __init__(self, view1, view2):
-        self.view1 = view1
-        self.view2 = view2
-        self.images = dict()
-
-    def initialize_units(self):
-        data = db.cachedb.execute_and_fetchall("SELECT unit_name, cards FROM personal_units WHERE grand = 0")
-        self.view1.load_data(data)
-        self.view2.load_data(data)
-=======
     def __init__(self, view: UnitView):
         self.view = view
 
     def initialize_units(self):
         data = db.cachedb.execute_and_fetchall("SELECT unit_id, unit_name, cards FROM personal_units WHERE grand = 0")
-        self.view.load_data(data)
->>>>>>> 3c64dd9e
+        self.view.load_data(data)