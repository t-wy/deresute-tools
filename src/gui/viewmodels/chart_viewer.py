--- conflicted
+++ resolved
@@ -1,16 +1,3 @@
-<<<<<<< HEAD
-import math
-
-from PyQt5.QtCore import Qt
-from PyQt5.QtGui import QPixmap, QPainter, QFont, QFontMetrics, QIntValidator
-from PyQt5.QtWidgets import QWidget, QVBoxLayout, QLabel, QScrollArea, QStackedWidget, QLineEdit, QHBoxLayout, QGridLayout, \
-    QRadioButton, QButtonGroup, QSizePolicy, QTreeWidget, QTreeWidgetItem, QCheckBox, QPushButton, QSpinBox, QTextEdit, \
-    QSpacerItem
-
-from chart_pic_generator import BaseChartPicGenerator, WINDOW_WIDTH, SCROLL_WIDTH, MAX_LABEL_Y
-from db import db
-from gui.events.calculator_view_events import CacheSimulationEvent, CustomSimulationEvent, CustomSimulationResultEvent
-=======
 import operator
 from collections import defaultdict
 from enum import Enum
@@ -26,40 +13,11 @@
 from db import db
 from gui.events.calculator_view_events import SimulationEvent, CacheSimulationEvent, CustomSimulationEvent, \
     CustomSimulationResultEvent
->>>>>>> 3c64dd9e
 from gui.events.chart_viewer_events import SendMusicEvent, HookAbuseToChartViewerEvent, HookUnitToChartViewerEvent, \
     ToggleMirrorEvent, HookSimResultToChartViewerEvent
 from gui.events.utils import eventbus
 from gui.events.utils.eventbus import subscribe
 from gui.events.value_accessor_events import GetMirrorFlagEvent
-<<<<<<< HEAD
-from static.judgement import Judgement
-from static.song_difficulty import Difficulty, PERFECT_TAP_RANGE, GREAT_TAP_RANGE, NICE_TAP_RANGE, BAD_TAP_RANGE
-from static.skill import SKILL_BASE, SKILL_INACTIVATION_REASON
-
-PERFECT_NONTAP_RANGE = 150000
-GREAT_NONTAP_RANGE = 180000
-NICE_NONTAP_RANGE = 190000
-BAD_NONTAP_RANGE = 200000
-
-class ChartInfoWidget(QWidget):
-    def __init__(self, *args):
-        super().__init__(*args)
-        self.chart_viewer = None
-    
-    def set_chart_viewer(self, chart_viewer):
-        self.chart_viewer = chart_viewer
-    
-    def resizeEvent(self, event):
-        super().resizeEvent(event)
-        delta = event.oldSize().height() - self.height()
-        chart_widget = self.chart_viewer.chart_widget
-        chart_widget.verticalScrollBar().setValue(chart_widget.verticalScrollBar().value() - delta)
-
-class ChartViewer:
-    def __init__(self, parent, *args, **kwargs):
-        super().__init__(*args, **kwargs)
-=======
 from logic.card import Card
 from simulator import LiveDetail
 from statemachine import NoteDetailSkill, get_note_detail
@@ -97,7 +55,6 @@
     draw_custom_abuse: bool
 
     def __init__(self, parent):
->>>>>>> 3c64dd9e
         self.parent = parent
 
         self.widget = None
@@ -106,44 +63,6 @@
         self.chart_widget = None
 
         self.generator = None
-<<<<<<< HEAD
-        
-        self.chart_mode = 0
-        self.song_id = 0
-        self.difficulty = 0
-        self.mirror = False
-        
-        self.cards = None
-        self.skill_probability = None
-        self.perfect_detail = None
-        
-        self.custom_offset_cache = {}
-        self.custom_group_cache = None
-        self.custom_abuse = -1
-        
-        self.widget = QWidget(parent)
-        self.widget.layout = QVBoxLayout(self.widget)
-        self.info_widget = ChartInfoWidget()
-        self.chart_widget = QScrollArea()
-        self.info_widget.set_chart_viewer(self)
-        self.info_widget.setFixedWidth(WINDOW_WIDTH + SCROLL_WIDTH)
-        self.chart_widget.setFixedWidth(WINDOW_WIDTH + SCROLL_WIDTH)
-        self.widget.layout.addWidget(self.info_widget)
-        self.widget.layout.addWidget(self.chart_widget)
-        self.setup_info_widget()
-        
-        label = QLabel()
-        canvas = QPixmap(WINDOW_WIDTH, MAX_LABEL_Y)
-        label.setPixmap(canvas)
-        painter = QPainter(label.pixmap())
-        painter.fillRect(0, 0, canvas.width(), canvas.height(), Qt.black)
-        label.repaint()
-        self.chart_widget.setWidget(label)
-        vbar = self.chart_widget.verticalScrollBar()
-        vbar.setValue(vbar.maximum())
-        
-        eventbus.eventbus.register(self)
-=======
 
         self.chart_mode = ChartMode.DEFAULT
         self.song_id = 0
@@ -176,35 +95,12 @@
         self.chart_widget.setStyleSheet("background-color: #000000")
         self.chart_widget.setFixedWidth(WINDOW_WIDTH + SCROLL_WIDTH)
         self.layout.addWidget(self.chart_widget)
->>>>>>> 3c64dd9e
 
     @subscribe(SendMusicEvent)
     def hook_music(self, event: SendMusicEvent):
         self.song_id = event.song_id
         self.difficulty = event.difficulty
         self.mirrored = eventbus.eventbus.post_and_get_first(GetMirrorFlagEvent())
-<<<<<<< HEAD
-        
-        self.generator = BaseChartPicGenerator.get_generator(self.song_id, self.difficulty, self, reset_main=False,
-                                                             mirrored=self.mirrored)
-        
-        self.perfect_detail = None
-        
-        title, difficulty, level, total = self.get_song_info_from_id(self.song_id, self.difficulty)
-        self.info_widget.title_line.setText(title)
-        self.info_widget.difficulty_line.setText(difficulty)
-        self.info_widget.difficulty_line.setCursorPosition(0)
-        self.info_widget.level_line.setText(str(level))
-        self.info_widget.total_notes_line.setText(str(total))
-        
-        self.info_widget.mode_default_button.setChecked(True)
-        self.info_widget.mode_perfect_button.setCheckable(False)
-        self.info_widget.mode_abuse_button.setCheckable(False)
-        self.info_widget.mode_custom_button.setCheckable(False)
-        self.info_widget.custom_abuse_button.setDisabled(True)
-        self.custom_abuse = -1
-    
-=======
 
         self.generator = BaseChartPicGenerator.get_generator(self.song_id, self.difficulty, self,
                                                              mirrored=self.mirrored)
@@ -227,26 +123,12 @@
         self.info_widget.subwidgets['custom_general_button_abuse'].setDisabled(True)
         self.custom_abuse_enabled = False
 
->>>>>>> 3c64dd9e
     @subscribe(HookAbuseToChartViewerEvent)
     def hook_abuse(self, event: HookAbuseToChartViewerEvent):
         if self.generator is None:
             return
 
         self.generator.hook_abuse(event.cards, event.abuse_df)
-<<<<<<< HEAD
-        self.info_widget.mode_abuse_button.setCheckable(True)
-        
-        if (len(self.custom_offset_cache) == 0 or not any(self.custom_offset_cache.values())) \
-            and (len(self.generator.note_offset_dict) == 0 or not any(self.generator.note_offset_dict.values())):
-            self.info_widget.custom_abuse_button.setDisabled(False)
-        self.custom_abuse = 0
-    
-    @subscribe(CacheSimulationEvent)
-    def cache_simulation_event(self, event: CacheSimulationEvent):
-        self.cache_simulation = event.event
-    
-=======
         self.info_widget.subwidgets['mode_abuse'].setCheckable(True)
 
         if dict_have_nonzero(self.custom_offset_cache) and dict_have_nonzero(self.generator.note_offsets):
@@ -257,87 +139,10 @@
     def cache_simulation_event(self, event: CacheSimulationEvent):
         self.simulation_cache = event.event
 
->>>>>>> 3c64dd9e
     @subscribe(HookSimResultToChartViewerEvent)
     def hook_simulation_result(self, event: HookSimResultToChartViewerEvent):
         if self.generator is None:
             return
-<<<<<<< HEAD
-        if event.song_id != self.song_id or event.difficulty.value != self.difficulty:
-            return
-        self.perfect_detail = event.perfect_detail
-        self._handle_simulation_result()
-        
-        if self.info_widget.mode_perfect_button.isCheckable():
-            self.info_widget.mode_custom_button.setCheckable(True)  
-        
-        if self.chart_mode > 0:
-            self.generator.draw_perfect_chart()
-    
-    @subscribe(CustomSimulationResultEvent)
-    def display_custom_simulation_result(self, event: CustomSimulationResultEvent):
-        if event.live.score_id != self.song_id or event.live.difficulty.value != self.difficulty:
-            return
-        self.info_widget.custom_total_line.setText(str(event.result[0]))
-        self.info_widget.custom_theoretic_line.setText(str(int(event.result[2])))
-        self.info_widget.custom_skill_prob_line.setText("{:.2%}".format(event.result[4]))
-        
-        self.perfect_detail = event.result[1]
-        self._handle_simulation_result()
-        
-        idx = self.generator.selected_note
-        self._show_detail_note_score_info(idx)
-        
-        self.generator.hook_abuse(self.cards, event.result[3])
-        
-        self.generator.draw_perfect_chart()
-        if self.custom_abuse == 1:
-            self.generator.draw_abuse_chart()
-        self.set_stacked_widget_index(self.info_widget.detail_widget, 0)
-        self.set_stacked_widget_index(self.info_widget.custom_detail_widget, 0)
-        
-        if (len(self.custom_offset_cache) == 0 or not any(self.custom_offset_cache.values())) \
-            and (len(self.generator.note_offset_dict) == 0 or not any(self.generator.note_offset_dict.values())):
-            self.info_widget.custom_abuse_button.setDisabled(False)
-    
-    def _handle_simulation_result(self):
-        numbers = self.perfect_detail.note_number
-        length = len(self.perfect_detail.note_number)
-        self.skill_probability = self.perfect_detail.skill_probability
-        self.perfect_detail.judgement = [self.perfect_detail.judgement[numbers.index(_ + 1)] for _ in range(length)]
-        self.perfect_detail.life = [int(self.perfect_detail.life[numbers.index(_ + 1)]) for _ in range(length)]
-        self.perfect_detail.combo = [self.perfect_detail.combo[numbers.index(_ + 1)] for _ in range(length)]
-        self.perfect_detail.weight = [self.perfect_detail.weight[numbers.index(_ + 1)] for _ in range(length)]
-        self.perfect_detail.score_bonus_skill = [self.perfect_detail.score_bonus_skill[numbers.index(_ + 1)]
-                                                 for _ in range(length)]
-        self.perfect_detail.score_great_bonus_skill = [self.perfect_detail.score_great_bonus_skill[numbers.index(_ + 1)]
-                                                        for _ in range(length)]
-        self.perfect_detail.combo_bonus_skill = [self.perfect_detail.combo_bonus_skill[numbers.index(_ + 1)]
-                                                 for _ in range(length)]
-        self.perfect_detail.note_score_list = [int(self.perfect_detail.note_score_list[numbers.index(_ + 1)])
-                                                 for _ in range(length)]
-        total_score = 0
-        cumulative_score_list = [total_score := total_score + self.perfect_detail.note_score_list[idx - 1]
-                                                     for idx in numbers]
-        self.perfect_detail.cumulative_score_list = [cumulative_score_list[numbers.index(_ + 1)] for _ in range(len(numbers))]
-        for note in self.perfect_detail.score_bonus_skill:
-            note.sort(key = lambda _: _[0])
-            for skill in note:
-                if skill[3] is not None and len(skill[3]) > 0:
-                    skill[3].sort(key = lambda _: _[0])
-        for note in self.perfect_detail.combo_bonus_skill:
-            note.sort(key = lambda _: _[0])
-            for skill in note:
-                if skill[3] is not None and len(skill[3]) > 0:
-                    skill[3].sort(key = lambda _: _[0])
-        self.perfect_detail.score_bonus_list = [round(1 + sum([skill[2] for skill in note]) / 100, 2)
-                                                for note in self.perfect_detail.score_bonus_skill]
-        self.perfect_detail.score_great_bonus_list = [round(1 + sum([skill[2] for skill in note]) / 100, 2)
-                                                      for note in self.perfect_detail.score_great_bonus_skill]
-        self.perfect_detail.combo_bonus_list = [round(1 + sum([skill[2] for skill in note]) / 100, 2)
-                                                for note in self.perfect_detail.combo_bonus_skill]
-    
-=======
         if self.song_id != event.song_id or self.difficulty != event.difficulty:
             return
 
@@ -383,23 +188,10 @@
                     skill.inact = skill_detail.inact
                     skill.deact = skill_detail.deact
 
->>>>>>> 3c64dd9e
     @subscribe(HookUnitToChartViewerEvent)
     def hook_unit(self, event: HookUnitToChartViewerEvent):
         if self.generator is None:
             return
-<<<<<<< HEAD
-        self.cards = event.cards
-        unit_changed = self.generator.hook_cards(event.cards)
-        self.info_widget.mode_perfect_button.setCheckable(True)
-        self.perfect_detail = None
-        self.info_widget.mode_custom_button.setCheckable(False)
-        if unit_changed:
-            if self.chart_mode == 1:
-                self.generator.draw_perfect_chart()
-            elif self.chart_mode > 1:
-                self.info_widget.mode_perfect_button.setChecked(True)
-=======
 
         self.cards = event.cards
         unit_changed = self.generator.hook_cards(event.cards)
@@ -414,7 +206,6 @@
             elif self.chart_mode != ChartMode.DEFAULT:
                 self.chart_mode = ChartMode.PERFECT
                 self.info_widget.subwidgets['mode_perfect'].setChecked(True)
->>>>>>> 3c64dd9e
 
     @subscribe(ToggleMirrorEvent)
     def toggle_mirror(self, event: ToggleMirrorEvent):
@@ -424,1250 +215,6 @@
         self.generator = self.generator.mirror_generator(event.mirrored)
 
     def set_chart_mode(self):
-<<<<<<< HEAD
-        mode = self.info_widget.mode_button_group.checkedId()
-        if self.chart_mode == mode:
-            return
-        else:
-            self.chart_mode = mode
-            if mode == 0:
-                self.generator.draw_default_chart()
-            elif mode == 1:
-                self.generator.draw_perfect_chart()
-            elif mode == 2:
-                self.generator.draw_perfect_chart()
-                self.generator.draw_abuse_chart()
-            elif mode == 3:
-                self.generator.draw_perfect_chart()
-                self.set_stacked_widget_index(self.info_widget.custom_widget, 1)
-                self.set_stacked_widget_index(self.info_widget.custom_detail_widget, 0)
-                self.simulate_custom()
-            
-            if mode != 3:
-                self.set_stacked_widget_index(self.info_widget.custom_widget, 0)
-                self.set_stacked_widget_index(self.info_widget.custom_detail_widget, 0)
-                
-                self.generator.skill_inactive_list = [[] for _ in range(15)]
-                self.custom_offset_cache = dict()
-                self.generator.note_offset_dict = dict()
-                
-            self.show_detail_nothing()
-            self.generator.pixmap_cache = [None] * self.generator.n_label
-
-    def set_stacked_widget_index(self, widget, idx):
-        self._resize_stacked_widget(widget, idx)
-        widget.setCurrentIndex(idx)
-        if idx == 0:
-            widget.hide()
-        else:
-            widget.show()
-
-    def _resize_stacked_widget(self, widget, idx):
-        for i in range(widget.count()):
-            if i == idx:
-                widget.widget(i).setSizePolicy(QSizePolicy.Preferred, QSizePolicy.Preferred)
-            else:
-                widget.widget(i).setSizePolicy(QSizePolicy.Ignored, QSizePolicy.Ignored)
-
-    def show_detail_nothing(self):
-        self.set_stacked_widget_index(self.info_widget.detail_widget, 0)
-        self.set_stacked_widget_index(self.info_widget.note_score_info_widget, 0)
-        self.set_stacked_widget_index(self.info_widget.skill_detail_widget, 0)
-        self.set_stacked_widget_index(self.info_widget.skill_inactivation_widget, 0)
-        
-        if self.chart_mode == 3:
-            self.set_stacked_widget_index(self.info_widget.custom_detail_widget, 0)
-    
-    def show_detail_note_info(self, num, time, note_type):
-        self.set_stacked_widget_index(self.info_widget.detail_widget, 1)
-        self.info_widget.note_number_line.setText(num)
-        self.info_widget.note_second_line.setText(time)
-        self.info_widget.note_type_line.setText(note_type)
-        
-        if self.chart_mode in (1, 3) and note_type != "DAMAGE" and self.perfect_detail != None:
-            self.set_stacked_widget_index(self.info_widget.note_score_info_widget, 1)
-            idx = int(num) - 1
-            if self.chart_mode == 3:
-                self.set_stacked_widget_index(self.info_widget.custom_detail_widget, 2)
-                self.info_widget.custom_note_offset_spinbox.valueChanged.disconnect()
-                miss_offset = 450
-                if note_type == "TAP":
-                    _ = BAD_TAP_RANGE[Difficulty(self.difficulty)] // 1000
-                    self.info_widget.custom_note_offset_spinbox.setRange(-_, _ + miss_offset)
-                elif note_type in ("LONG", "FLICK"):
-                    _ = BAD_NONTAP_RANGE // 1000
-                    self.info_widget.custom_note_offset_spinbox.setRange(-_, _ + miss_offset)
-                elif note_type == "SLIDE":
-                    if self.perfect_detail.checkpoint[idx]:
-                        self.info_widget.custom_note_offset_spinbox.setRange(0, 200 + miss_offset)
-                    else:
-                        self.info_widget.custom_note_offset_spinbox.setRange(-200, 200 + miss_offset)
-                if self.generator.selected_note in self.generator.note_offset_dict:
-                    offset = self.generator.note_offset_dict[self.generator.selected_note]
-                else:
-                    offset = 0
-                self.info_widget.custom_note_offset_spinbox.setValue(offset)
-                self.info_widget.custom_note_offset_spinbox.valueChanged.connect(lambda: self.change_note_offset())
-                
-                if self.generator.selected_note in self.custom_offset_cache:
-                    if offset == self.custom_offset_cache[self.generator.selected_note]:
-                        self.info_widget.custom_note_judgement_line.setText(str(self.perfect_detail.judgement[idx])[10:])
-                    else:
-                        self.info_widget.custom_note_judgement_line.setText("-")
-                else:
-                    if offset == 0:
-                        self.info_widget.custom_note_judgement_line.setText(str(self.perfect_detail.judgement[idx])[10:])
-                    else:
-                        self.info_widget.custom_note_judgement_line.setText("-") 
-            self._show_detail_note_score_info(idx)
-        else:
-            self.set_stacked_widget_index(self.info_widget.note_score_info_widget, 0)
-    
-    def _show_detail_note_score_info(self, idx):
-        self.info_widget.note_life_line.setText(str(self.perfect_detail.life[idx]))
-        self.info_widget.note_combo_line.setText("{} ({})".format(self.perfect_detail.combo[idx], self.perfect_detail.weight[idx]))
-        self.info_widget.note_score_bonus_line.setText(
-            str(self.perfect_detail.score_bonus_list[idx]) if self.perfect_detail.judgement[idx] == Judgement.PERFECT \
-                else str(self.perfect_detail.score_great_bonus_list[idx])
-            )
-        self.info_widget.note_combo_bonus_line.setText(str(self.perfect_detail.combo_bonus_list[idx]))
-        self.info_widget.note_note_score_line.setText(str(self.perfect_detail.note_score_list[idx]))
-        self.info_widget.note_current_score_line.setText(str(self.perfect_detail.cumulative_score_list[idx]))
-        
-        self.info_widget.note_score_skill.clear()
-        if self.perfect_detail.judgement[idx] == Judgement.PERFECT:
-            for skill in self.perfect_detail.score_bonus_skill[idx]:
-                if skill[2] == 0:
-                    continue
-                item_skill = QTreeWidgetItem(self.info_widget.note_score_skill)
-                item_skill.setText(0, "[{}] {} : {}".format(skill[0] + 1, SKILL_BASE[skill[1]]["name"],
-                                                         "{:+}%".format(skill[2])))
-                if skill[2] < 0:
-                    continue
-                item_skill_child = QTreeWidgetItem(item_skill)
-                total_boost = (sum([_[2]  for _ in skill[3]]) - 1000 * (len(skill[3]) - 1)) / 1000
-                item_skill_child.setText(0, "{} : {}".format(SKILL_BASE[skill[1]]["name"],
-                                                             "{:+}%".format(math.floor(skill[2] / total_boost))))
-                for boost in skill[3]:
-                    item_boost = QTreeWidgetItem(item_skill)
-                    item_boost.setText(0, "[{}] {} : ({})".format(boost[0] + 1, SKILL_BASE[boost[1]]["name"],
-                                                                "{:+}%".format(round((boost[2] - 1000) / 10))))
-        elif self.perfect_detail.judgement[idx] == Judgement.GREAT:
-            for skill in self.perfect_detail.score_great_bonus_skill[idx]:
-                if skill[2] == 0:
-                    continue
-                item_skill = QTreeWidgetItem(self.info_widget.note_score_skill)
-                item_skill.setText(0, "[{}] {} : {}".format(skill[0] + 1, SKILL_BASE[skill[1]]["name"],
-                                                         "{:+}%".format(skill[2])))
-                if skill[2] < 0:
-                    continue
-                item_skill_child = QTreeWidgetItem(item_skill)
-                total_boost = (sum([_[2]  for _ in skill[3]]) - 1000 * (len(skill[3]) - 1)) / 1000
-                item_skill_child.setText(0, "{} : {}".format(SKILL_BASE[skill[1]]["name"],
-                                                             "{:+}%".format(math.floor(skill[2] / total_boost))))
-                for boost in skill[3]:
-                    item_boost = QTreeWidgetItem(item_skill)
-                    item_boost.setText(0, "[{}] {} : ({})".format(boost[0] + 1, SKILL_BASE[boost[1]]["name"],
-                                                                "{:+}%".format(round((boost[2] - 1000) / 10))))
-        
-        self.info_widget.note_combo_skill.clear()
-        for skill in self.perfect_detail.combo_bonus_skill[idx]:
-            if skill[2] == 0:
-                continue
-            item_skill = QTreeWidgetItem(self.info_widget.note_combo_skill)
-            item_skill.setText(0, "[{}] {} : {}".format(skill[0] + 1, SKILL_BASE[skill[1]]["name"],
-                                                     "{:+}%".format(skill[2])))
-            if skill[2] < 0:
-                continue
-            item_skill_child = QTreeWidgetItem(item_skill)
-            total_boost = (sum([_[2] for _ in skill[3]]) - 1000 * (len(skill[3]) - 1)) / 1000
-            item_skill_child.setText(0, "{} : {}".format(SKILL_BASE[skill[1]]["name"],
-                                                         "{:+}%".format(math.floor(skill[2] / total_boost))))
-            for boost in skill[3]:
-                item_boost = QTreeWidgetItem(item_skill)
-                item_boost.setText(0, "[{}] {} : ({})".format(boost[0] + 1, SKILL_BASE[boost[1]]["name"],
-                                                            "{:+}%".format(round((boost[2] - 1000) / 10))))
-          
-    def show_detail_skill_info(self, skill_type, time):
-        card_idx, idx = self.generator.selected_skill
-        self.set_stacked_widget_index(self.info_widget.detail_widget, 2)
-        self.info_widget.skill_type_line.setText(SKILL_BASE[skill_type]['name'])
-        self.info_widget.skill_time_line.setText(time)
-        if self.skill_probability is not None:
-            self.info_widget.skill_prob_line.setText("{:.2%}".format(self.skill_probability[card_idx]))
-        self.info_widget.skill_description_line.setText(self.cards[card_idx].sk.get_skill_description())
-        
-        if self.perfect_detail == None:
-            return
-        
-        if card_idx in self.perfect_detail.skill_inactivation_reason and \
-            idx in self.perfect_detail.skill_inactivation_reason[card_idx]:
-            self.set_stacked_widget_index(self.info_widget.skill_detail_widget, 0)
-            self.set_stacked_widget_index(self.info_widget.skill_inactivation_widget, 1)
-            self.info_widget.skill_prob_line.setText("-")
-            self.info_widget.skill_inactivation_detail_line.setText(
-                SKILL_INACTIVATION_REASON[self.perfect_detail.skill_inactivation_reason[card_idx][idx]])
-        else:
-            self.set_stacked_widget_index(self.info_widget.skill_inactivation_widget, 0)
-            
-            if skill_type == 16: #encore
-                self.set_stacked_widget_index(self.info_widget.skill_detail_widget, 1)
-                if card_idx in self.perfect_detail.encore_skill and idx in self.perfect_detail.encore_skill[card_idx]:
-                    encore_skill = self.perfect_detail.encore_skill[card_idx][idx]
-                    self.info_widget.skill_detail_encore_line.setText("[{}] {}".format(encore_skill[0] + 1,
-                                                                                       SKILL_BASE[encore_skill[1]]["name"]))
-                    self.info_widget.skill_detail_encore_line_.setText("{:.1f}".format(encore_skill[2]))
-                else:
-                    self.info_widget.skill_detail_encore_line.setText("")
-                    self.info_widget.skill_detail_encore_line_.setText("")
-            elif skill_type == 25: #life sparkle
-                self.set_stacked_widget_index(self.info_widget.skill_detail_widget, 2)
-                t = float(time.split(" ~ ")[0])
-                if self.cache_simulation.left_inclusive:
-                    last_note = self.generator.notes.index[self.generator.notes['sec'] < t].tolist()[-1]
-                else:
-                    last_note = self.generator.notes.index[self.generator.notes['sec'] <= t].tolist()[-1]
-                self.info_widget.skill_detail_sparkle_life_line.setText(str(self.perfect_detail.life[last_note]))
-                self.update_sparkle_value()
-            elif skill_type in (35, 36, 37): #motif
-                self.set_stacked_widget_index(self.info_widget.skill_detail_widget, 3)
-                _ = card_idx // 5 * 5
-                if skill_type == 35:
-                    appeal = sum([_.vo for _ in self.cards[_:_+5]])
-                    self.info_widget.skill_detail_motif_appeal_line.setText(str(appeal))
-                elif skill_type == 36:
-                    appeal = sum([_.da for _ in self.cards[_:_+5]])
-                    self.info_widget.skill_detail_motif_appeal_line.setText(str(appeal))
-                elif skill_type == 37:
-                    appeal = sum([_.vi for _ in self.cards[_:_+5]])
-                    self.info_widget.skill_detail_motif_appeal_line.setText(str(appeal))
-                self.update_motif_value()
-            elif skill_type == 39: #alternate
-                if card_idx in self.perfect_detail.amr_bonus and idx in self.perfect_detail.amr_bonus[card_idx]:
-                    alt_bonus = self.perfect_detail.amr_bonus[card_idx][idx]
-                else:
-                    alt_bonus = [(0, 0, 0, 0, 0)] * 5
-                self.set_stacked_widget_index(self.info_widget.skill_detail_widget, 4)
-                self.info_widget.skill_detail_alt_tap_line.setText("{:+}% ({:+}%)".format(alt_bonus[0][0], alt_bonus[0][1]) if alt_bonus[0][0] != 0 else "+0%")
-                self.info_widget.skill_detail_alt_long_line.setText("{:+}% ({:+}%)".format(alt_bonus[1][0], alt_bonus[1][1]) if alt_bonus[1][0] != 0 else "+0%")
-                self.info_widget.skill_detail_alt_flick_line.setText("{:+}% ({:+}%)".format(alt_bonus[2][0], alt_bonus[2][1]) if alt_bonus[2][0] != 0 else "+0%")
-                self.info_widget.skill_detail_alt_slide_line.setText("{:+}% ({:+}%)".format(alt_bonus[3][0], alt_bonus[3][1]) if alt_bonus[3][0] != 0 else "+0%")
-                self.info_widget.skill_detail_alt_great_line.setText("{:+}% ({:+}%)".format(alt_bonus[4][0], alt_bonus[4][1]) if alt_bonus[4][0] != 0 else "+0%")
-                self.info_widget.skill_detail_alt_tap_update_index_line.setText("[{}] {}".format(alt_bonus[0][2] + 1, SKILL_BASE[alt_bonus[0][3]]["name"]) if alt_bonus[0][0] != 0 else "-")
-                self.info_widget.skill_detail_alt_tap_update_index_line.setCursorPosition(0)
-                self.info_widget.skill_detail_alt_long_update_index_line.setText("[{}] {}".format(alt_bonus[1][2] + 1, SKILL_BASE[alt_bonus[1][3]]["name"]) if alt_bonus[1][0] != 0 else "-")
-                self.info_widget.skill_detail_alt_long_update_index_line.setCursorPosition(0)
-                self.info_widget.skill_detail_alt_flick_update_index_line.setText("[{}] {}".format(alt_bonus[2][2] + 1, SKILL_BASE[alt_bonus[2][3]]["name"]) if alt_bonus[2][0] != 0 else "-")
-                self.info_widget.skill_detail_alt_flick_update_index_line.setCursorPosition(0)
-                self.info_widget.skill_detail_alt_slide_update_index_line.setText("[{}] {}".format(alt_bonus[3][2] + 1, SKILL_BASE[alt_bonus[3][3]]["name"]) if alt_bonus[3][0] != 0 else "-")
-                self.info_widget.skill_detail_alt_slide_update_index_line.setCursorPosition(0)
-                self.info_widget.skill_detail_alt_great_update_index_line.setText("[{}] {}".format(alt_bonus[4][2] + 1, SKILL_BASE[alt_bonus[4][3]]["name"]) if alt_bonus[4][0] != 0 else "-")
-                self.info_widget.skill_detail_alt_great_update_index_line.setCursorPosition(0)
-                self.info_widget.skill_detail_alt_tap_update_time_line.setText(str(alt_bonus[0][4]) if alt_bonus[0][0] != 0 else "-")
-                self.info_widget.skill_detail_alt_long_update_time_line.setText(str(alt_bonus[1][4]) if alt_bonus[1][0] != 0 else "-")
-                self.info_widget.skill_detail_alt_flick_update_time_line.setText(str(alt_bonus[2][4]) if alt_bonus[2][0] != 0 else "-")
-                self.info_widget.skill_detail_alt_slide_update_time_line.setText(str(alt_bonus[3][4]) if alt_bonus[3][0] != 0 else "-")
-                self.info_widget.skill_detail_alt_great_update_time_line.setText(str(alt_bonus[4][4]) if alt_bonus[4][0] != 0 else "-")
-            elif skill_type == 40: #refrain
-                if card_idx in self.perfect_detail.amr_bonus and idx in self.perfect_detail.amr_bonus[card_idx]:
-                    ref_bonus = self.perfect_detail.amr_bonus[card_idx][idx]
-                else:
-                    ref_bonus = [(0, 0, 0, 0)] * 6
-                self.set_stacked_widget_index(self.info_widget.skill_detail_widget, 5)
-                self.info_widget.skill_detail_ref_tap_line.setText("{:+}%".format(ref_bonus[0][0]) if ref_bonus[0][0] != 0 else "+0%")
-                self.info_widget.skill_detail_ref_long_line.setText("{:+}%".format(ref_bonus[1][0]) if ref_bonus[1][0] != 0 else "+0%")
-                self.info_widget.skill_detail_ref_flick_line.setText("{:+}%".format(ref_bonus[2][0]) if ref_bonus[2][0] != 0 else "+0%")
-                self.info_widget.skill_detail_ref_slide_line.setText("{:+}%".format(ref_bonus[3][0]) if ref_bonus[3][0] != 0 else "+0%")
-                self.info_widget.skill_detail_ref_great_line.setText("{:+}%".format(ref_bonus[4][0]) if ref_bonus[4][0] != 0 else "+0%")
-                self.info_widget.skill_detail_ref_combo_line.setText("{:+}%".format(ref_bonus[5][0]) if ref_bonus[5][0] != 0 else "+0%")
-                self.info_widget.skill_detail_ref_tap_update_index_line.setText("[{}] {}".format(ref_bonus[0][1] + 1, SKILL_BASE[ref_bonus[0][2]]["name"]) if ref_bonus[0][0] != 0 else "-")
-                self.info_widget.skill_detail_ref_tap_update_index_line.setCursorPosition(0)
-                self.info_widget.skill_detail_ref_long_update_index_line.setText("[{}] {}".format(ref_bonus[1][1] + 1, SKILL_BASE[ref_bonus[1][2]]["name"]) if ref_bonus[1][0] != 0 else "-")
-                self.info_widget.skill_detail_ref_long_update_index_line.setCursorPosition(0)
-                self.info_widget.skill_detail_ref_flick_update_index_line.setText("[{}] {}".format(ref_bonus[2][1] + 1, SKILL_BASE[ref_bonus[2][2]]["name"]) if ref_bonus[2][0] != 0 else "-")
-                self.info_widget.skill_detail_ref_flick_update_index_line.setCursorPosition(0)
-                self.info_widget.skill_detail_ref_slide_update_index_line.setText("[{}] {}".format(ref_bonus[3][1] + 1, SKILL_BASE[ref_bonus[3][2]]["name"]) if ref_bonus[3][0] != 0 else "-")
-                self.info_widget.skill_detail_ref_slide_update_index_line.setCursorPosition(0)
-                self.info_widget.skill_detail_ref_great_update_index_line.setText("[{}] {}".format(ref_bonus[4][1] + 1, SKILL_BASE[ref_bonus[4][2]]["name"]) if ref_bonus[4][0] != 0 else "-")
-                self.info_widget.skill_detail_ref_great_update_index_line.setCursorPosition(0)
-                self.info_widget.skill_detail_ref_combo_update_index_line.setText("[{}] {}".format(ref_bonus[5][1] + 1, SKILL_BASE[ref_bonus[5][2]]["name"]) if ref_bonus[5][0] != 0 else "-")
-                self.info_widget.skill_detail_ref_combo_update_index_line.setCursorPosition(0)
-                self.info_widget.skill_detail_ref_tap_update_time_line.setText(str(ref_bonus[0][3]) if ref_bonus[0][0] != 0 else "-")
-                self.info_widget.skill_detail_ref_long_update_time_line.setText(str(ref_bonus[1][3]) if ref_bonus[1][0] != 0 else "-")
-                self.info_widget.skill_detail_ref_flick_update_time_line.setText(str(ref_bonus[2][3]) if ref_bonus[2][0] != 0 else "-")
-                self.info_widget.skill_detail_ref_slide_update_time_line.setText(str(ref_bonus[3][3]) if ref_bonus[3][0] != 0 else "-")
-                self.info_widget.skill_detail_ref_great_update_time_line.setText(str(ref_bonus[4][3]) if ref_bonus[4][0] != 0 else "-")
-                self.info_widget.skill_detail_ref_combo_update_time_line.setText(str(ref_bonus[5][3]) if ref_bonus[5][0] != 0 else "-")
-            elif skill_type == 41: #magic
-                if card_idx in self.perfect_detail.magic_bonus and idx in self.perfect_detail.magic_bonus[card_idx]:
-                    magic_bonus = self.perfect_detail.magic_bonus[card_idx][idx]
-                else:
-                    magic_bonus = {"tap" : 0, "long" : 0, "flick" : 0, "slide" : 0, "great" : 0, "combo" : 0,
-                         "sparkle" : 0, "life" : 0, "psupport" : 0, "csupport" : 0,
-                         "cu_score" : 0, "cu_combo" : 0, "cu_life" : 0, "cu_support" : 0,
-                         "co_score" : 0, "co_combo" : 0, "co_life" : 0, "co_support" : 0,
-                         "pa_score" : 0, "pa_combo" : 0, "pa_life" : 0, "pa_support" : 0,
-                         "guard" : False, "overload" : 0, "concentration" : False}
-                self.set_stacked_widget_index(self.info_widget.skill_detail_widget, 6)
-                self.info_widget.skill_detail_magic_tap_line.setText("{:+}%".format(magic_bonus["tap"]))
-                self.info_widget.skill_detail_magic_long_line.setText("{:+}%".format(magic_bonus["long"]))
-                self.info_widget.skill_detail_magic_flick_line.setText("{:+}%".format(magic_bonus["flick"]))
-                self.info_widget.skill_detail_magic_slide_line.setText("{:+}%".format(magic_bonus["slide"]))
-                self.info_widget.skill_detail_magic_great_line.setText("{:+}%".format(magic_bonus["great"]))
-                if magic_bonus["sparkle"] != 0:
-                    combo_text = "({:+}%)".format(max(magic_bonus["combo"], magic_bonus["sparkle"]))
-                    self.info_widget.skill_detail_magic_combo_line.setToolTip("COMBO BONUS value from Life Sparkle can change while the skill is active.")
-                else:
-                    combo_text = "{:+}%".format(max(magic_bonus["combo"], magic_bonus["sparkle"]))
-                    self.info_widget.skill_detail_magic_combo_line.setToolTip("")
-                self.info_widget.skill_detail_magic_combo_line.setText(combo_text)
-                self.info_widget.skill_detail_magic_life_line.setText("-{} / {:+}".format(magic_bonus["overload"], magic_bonus["life"]))
-                self.info_widget.skill_detail_magic_life_line.setToolTip("Life consumed on skill activation / Life recovered on PERFECT note")
-                psupport_text = ["-", "GREAT", "NICE", "BAD", "MISS"]
-                csupport_text = ["-", "NICE", "BAD", "MISS"]
-                self.info_widget.skill_detail_magic_psupport_line.setText(psupport_text[magic_bonus["psupport"]])
-                self.info_widget.skill_detail_magic_csupport_line.setText(csupport_text[magic_bonus["csupport"]])
-                self.info_widget.skill_detail_magic_boost_score_cute_line.setText("{:+}%".format(magic_bonus["cu_score"]))
-                self.info_widget.skill_detail_magic_boost_combo_cute_line.setText("{:+}%".format(magic_bonus["cu_combo"]))
-                self.info_widget.skill_detail_magic_boost_life_cute_line.setText("{:+}%".format(magic_bonus["cu_life"]))
-                self.info_widget.skill_detail_magic_boost_support_cute_line.setText("{:+}".format(magic_bonus["cu_support"]))
-                self.info_widget.skill_detail_magic_boost_score_cool_line.setText("{:+}%".format(magic_bonus["co_score"]))
-                self.info_widget.skill_detail_magic_boost_combo_cool_line.setText("{:+}%".format(magic_bonus["co_combo"]))
-                self.info_widget.skill_detail_magic_boost_life_cool_line.setText("{:+}%".format(magic_bonus["co_life"]))
-                self.info_widget.skill_detail_magic_boost_support_cool_line.setText("{:+}".format(magic_bonus["co_support"]))
-                self.info_widget.skill_detail_magic_boost_score_passion_line.setText("{:+}%".format(magic_bonus["pa_score"]))
-                self.info_widget.skill_detail_magic_boost_combo_passion_line.setText("{:+}%".format(magic_bonus["pa_combo"]))
-                self.info_widget.skill_detail_magic_boost_life_passion_line.setText("{:+}%".format(magic_bonus["pa_life"]))
-                self.info_widget.skill_detail_magic_boost_support_passion_line.setText("{:+}".format(magic_bonus["pa_support"]))
-                self.info_widget.skill_detail_magic_guard_checkbox.setChecked(magic_bonus["guard"])
-                self.info_widget.skill_detail_magic_concentration_checkbox.setChecked(magic_bonus["concentration"])
-            elif skill_type == 42: #mutual
-                if card_idx in self.perfect_detail.amr_bonus and idx in self.perfect_detail.amr_bonus[card_idx]:
-                    mut_bonus = self.perfect_detail.amr_bonus[card_idx][idx][5]
-                else:
-                    mut_bonus = (0, 0, 0, 0, 0)
-                self.set_stacked_widget_index(self.info_widget.skill_detail_widget, 7)
-                self.info_widget.skill_detail_mut_combo_line.setText("{:+}% ({:+}%)".format(mut_bonus[0], mut_bonus[1]) if mut_bonus[0] != 0 else "+0%")
-                self.info_widget.skill_detail_mut_combo_update_index_line.setText("[{}] {}".format(mut_bonus[2] + 1, SKILL_BASE[mut_bonus[3]]["name"]) if mut_bonus[0] != 0 else "-")
-                self.info_widget.skill_detail_mut_combo_update_index_line.setCursorPosition(0)
-                self.info_widget.skill_detail_mut_combo_update_time_line.setText(str(mut_bonus[4]) if mut_bonus[0] != 0 else "-")
-            else:
-                self.set_stacked_widget_index(self.info_widget.skill_detail_widget, 0)
-        
-        if self.chart_mode == 3:
-            self.set_stacked_widget_index(self.info_widget.custom_detail_widget, 1)
-            idx = self.generator.selected_skill[0]
-            num = self.generator.selected_skill[1]
-            if idx in self.perfect_detail.skill_inactivation_reason and \
-                num in self.perfect_detail.skill_inactivation_reason[idx]:
-                self.info_widget.custom_skill_active_button.setDisabled(True)
-                self.info_widget.custom_skill_active_line.setText("-")
-            else:
-                self.info_widget.custom_skill_active_button.setDisabled(False)
-                if num in self.generator.skill_inactive_list[idx]:
-                    self.info_widget.custom_skill_active_line.setText("Not Activated")
-                else:
-                    self.info_widget.custom_skill_active_line.setText("Activated")
-    
-    def update_sparkle_value(self):
-        life = int(self.info_widget.skill_detail_sparkle_life_line.text())
-        rarity_ssr = self.cards[self.generator.selected_skill[0]].sk.values[0] == 1
-        
-        life_trimmed = life // 10
-        
-        if rarity_ssr:
-            sparkle_values = [_[0] for _ in db.masterdb.execute_and_fetchall("SELECT type_01_value FROM skill_life_value")]
-        else:
-            sparkle_values = [_[0] for _ in db.masterdb.execute_and_fetchall("SELECT type_02_value FROM skill_life_value")]
-        
-        if life_trimmed >= len(sparkle_values):
-            life_trimmed = len(sparkle_values) - 1
-        
-        value = sparkle_values[int(life_trimmed)]
-        self.info_widget.skill_detail_sparkle_combo_line.setText("{:+}%".format(value - 100))
-    
-    def update_motif_value(self):
-        appeal = int(self.info_widget.skill_detail_motif_appeal_line.text())
-        grand = len(self.cards) == 15
-        
-        appeal_trimmed = appeal // 1000
-        
-        if grand:
-            motif_values = [_[0] for _ in db.masterdb.execute_and_fetchall("SELECT type_01_value FROM skill_motif_value_grand")]
-        else:
-            motif_values = [_[0] for _ in db.masterdb.execute_and_fetchall("SELECT type_01_value FROM skill_motif_value")]
-        
-        if appeal_trimmed >= len(motif_values):
-            appeal_trimmed = len(motif_values) - 1
-        
-        value = motif_values[int(appeal_trimmed)]
-        self.info_widget.skill_detail_motif_score_line.setText("{:+}%".format(value - 100))
-    
-    def save_chart(self):
-        self.generator.save_image()
-
-    def get_song_info_from_id(self, song_id, diff):
-        data = db.cachedb.execute_and_fetchone("""
-                    SELECT  name,
-                            level,
-                            CAST(Tap + Long + Flick + Slide AS INTEGER)
-                    FROM live_detail_cache WHERE live_id = ? AND difficulty = ?
-                """, [song_id, diff])
-        diff_text = db.cachedb.execute_and_fetchone("SELECT text FROM difficulty_text WHERE id = ?", [diff])
-        return data[0], diff_text[0], data[1], data[2]
-
-    def change_skill_activation(self):
-        idx = self.generator.selected_skill[0]
-        num = self.generator.selected_skill[1]
-        if num in self.generator.skill_inactive_list[idx]:
-            self.generator.skill_inactive_list[idx].remove(num)
-            self.info_widget.custom_skill_active_line.setText("Activated")
-        else:
-            self.generator.skill_inactive_list[idx].append(num)
-            self.info_widget.custom_skill_active_line.setText("Not Activated")
-        self.generator.draw_perfect_chart_skill_part(idx, num)
-        self.generator.draw_selected_skill(idx, num)
-    
-    def change_note_offset(self):
-        value = self.info_widget.custom_note_offset_spinbox.value()
-        self.generator.note_offset_dict[self.generator.selected_note] = value
-        if value == 0:
-            del self.generator.note_offset_dict[self.generator.selected_note]
-            
-        if self.generator.selected_note in self.custom_offset_cache:
-            if value == self.custom_offset_cache[self.generator.selected_note]:
-                self.info_widget.custom_note_judgement_line.setText(str(self.perfect_detail.judgement[self.generator.selected_note])[10:])
-            else:
-                self.info_widget.custom_note_judgement_line.setText("-")
-        else:
-            if value == 0:
-                self.info_widget.custom_note_judgement_line.setText(str(self.perfect_detail.judgement[self.generator.selected_note])[10:])
-            else:
-                self.info_widget.custom_note_judgement_line.setText("-")
-        
-        self.info_widget.custom_abuse_button.setDisabled(True)
-    
-    def reset_note_offset(self):
-        self.info_widget.custom_note_offset_spinbox.setValue(0)
-
-    def reset_all_custom_settings(self):
-        self.generator.skill_inactive_list = [[] for _ in range(15)]
-        self.custom_offset_cache = dict()
-        self.generator.note_offset_dict = dict()
-        self.set_stacked_widget_index(self.info_widget.custom_detail_widget, 0)
-        self.simulate_custom()
-        self.generator.draw_perfect_chart()
-        if self.custom_abuse == 1:
-            self.generator.draw_abuse_chart()
-        self.show_detail_nothing()
-    
-    def simulate_custom(self):
-        self.custom_offset_cache = self.generator.note_offset_dict.copy()
-        eventbus.eventbus.post(CustomSimulationEvent(self.cache_simulation, self.generator.skill_inactive_list, self.generator.note_offset_dict))
-    
-    def toggle_custom_abuse(self):
-        if self.custom_abuse == 0:
-            self.generator.draw_nothing_selected()
-            self.generator.draw_abuse_chart()
-            self.show_detail_nothing()
-            self.custom_abuse = 1
-        elif self.custom_abuse == 1:
-            self.generator.draw_perfect_chart()
-            self.custom_abuse = 0
-    
-    def setup_info_widget(self):
-        self.info_widget.layout = QVBoxLayout(self.info_widget)
-        self.info_widget.layout.setSpacing(0)
-        
-        self._setup_song_info()
-        self.info_widget.song_info_layout.setSpacing(6)
-        self.info_widget.layout.addSpacing(12)
-        
-        self._setup_chart_mode()
-        self.info_widget.mode_button_layout.setSpacing(6)
-        
-        self.info_widget.detail_widget = QStackedWidget()
-        self.info_widget.detail_widget.setSizePolicy(QSizePolicy.Preferred, QSizePolicy.Maximum)
-        self.info_widget.detail_widget.addWidget(QWidget())
-        
-        self._setup_note_info()
-        self._setup_note_score_info()
-        self.info_widget.note_layout.setContentsMargins(0, 6, 0, 0)
-        self.info_widget.note_score_layout.setContentsMargins(0, 6, 0, 0)
-        
-        self._setup_skill_info()
-        self.info_widget.skill_layout.setContentsMargins(0, 6, 0, 0)
-        self.info_widget.skill_detail_encore_layout.setContentsMargins(0, 6, 0, 0)
-        self.info_widget.skill_detail_sparkle_layout.setContentsMargins(0, 6, 0, 0)
-        self.info_widget.skill_detail_motif_layout.setContentsMargins(0, 6, 0, 0)
-        self.info_widget.skill_detail_alt_layout.setContentsMargins(0, 6, 0, 0)
-        self.info_widget.skill_detail_ref_layout.setContentsMargins(0, 6, 0, 0)
-        self.info_widget.skill_detail_magic_layout.setContentsMargins(0, 6, 0, 0)
-        self.info_widget.skill_detail_mut_layout.setContentsMargins(0, 6, 0, 0)
-        self.info_widget.skill_inactivation_detail_layout.setContentsMargins(0, 6, 0, 0)
-        
-        self.info_widget.custom_widget = QStackedWidget()
-        self.info_widget.custom_widget.setSizePolicy(QSizePolicy.Preferred, QSizePolicy.Maximum)
-        self.info_widget.custom_widget.addWidget(QWidget())
-        
-        self._setup_custom()
-        self.info_widget.custom_setting_layout.setContentsMargins(0, 6, 0, 0)
-        self.info_widget.custom_skill_layout.setContentsMargins(0, 6, 0, 0)
-        self.info_widget.custom_note_layout.setContentsMargins(0, 6, 0, 0)
-        
-        self.info_widget.layout.addWidget(self.info_widget.custom_widget)
-        self.info_widget.layout.addWidget(self.info_widget.detail_widget)
-        
-        self._resize_stacked_widget(self.info_widget.detail_widget, 0)
-        self._resize_stacked_widget(self.info_widget.custom_widget, 0)
-        self._resize_stacked_widget(self.info_widget.note_score_info_widget, 0)
-        self._resize_stacked_widget(self.info_widget.custom_detail_widget, 0)
-        self._resize_stacked_widget(self.info_widget.skill_detail_widget, 0)
-        self._resize_stacked_widget(self.info_widget.skill_inactivation_widget, 0)
-    
-    '''
-    self.info_widget
-        self.info_widget.song_info_layout
-            self.info_widget.title_layout
-            self.info_widget.difficulty_layout
-            self.info_widget.level_layout
-            self.info_widget.total_layout
-            self.info_widget.save
-        self.info_widget.mode_button_layout
-            self.info_widget.mode_label
-            self.info_widget.mode_default_button
-            self.info_widget.mode_perfect_button
-            self.info_widget.mode_abuse_button
-            self.info_widget.mode_custom_button
-        self.info_widget.custom_widget
-            QWidget()
-            self.info_widget.custom_setting_widget
-                self.info_widget.custom_general_layout
-                    self.info_widget.custom_score_layout
-                    self.info_widget.custom_button_layout
-                self.info_widget.custom_detail_widget
-                    QWidget()
-                    self.info_widget.custom_skill_widget
-        self.info_widget.detail_widget
-            QWidget()
-            self.info_widget.note_widget
-                self.info_widget.note_info_layout
-                    self.info_widget.note_number_layout
-                    self.info_widget.note_second_layout
-                    self.info_widget.note_type_layout
-                self.info_widget.note_score_info_widget
-                    QWidget()
-                    self.info_widget.note_score_widget
-                        self.info_widget.note_score_general_layout
-                        self.info_widget.note_skills_layout
-            self.info_widget.skill_widget
-                self.info_widget.skill_info_layout
-                    self.info_widget.skill_type_layout
-                    self.info_widget.skill_time_layout
-                    self.info_widget.skill_prob_layout
-                self.info_widget.skill_description_layout
-                self.info_widget.skill_detail_widget
-                    QWidget()    
-                    self.info_widget.skill_detail_encore_widget
-                    self.info_widget.skill_detail_sparkle_widget
-                    self.info_widget.skill_detail_motif_widget
-                    self.info_widget.skill_detail_alt_widget
-                    self.info_widget.skill_detail_ref_widget
-                    self.info_widget.skill_detail_magic_widget
-                    self.info_widget.skill_detail_mut_widget
-                self.info_widget.skill_inactivation_widget
-                    QWidget()
-                    self.info_widget.skill_inactivation_detail_widget
-    '''
-        
-    def _setup_song_info(self):
-        self.info_widget.title_layout = QVBoxLayout()
-        self.info_widget.title_label = QLabel("Title")
-        self.info_widget.title_label.setAlignment(Qt.AlignCenter)
-        self.info_widget.title_line = QLineEdit()
-        self.info_widget.title_line.setReadOnly(True)
-        self.info_widget.title_line.setCursorPosition(0)
-        self.info_widget.title_layout.addWidget(self.info_widget.title_label)
-        self.info_widget.title_layout.addWidget(self.info_widget.title_line)
-        
-        self.info_widget.difficulty_layout = QVBoxLayout()
-        self.info_widget.difficulty_label = QLabel("Difficulty")
-        self.info_widget.difficulty_label.setAlignment(Qt.AlignCenter)
-        self.info_widget.difficulty_line = QLineEdit()
-        self.info_widget.difficulty_line.setReadOnly(True)
-        self.info_widget.difficulty_line.setAlignment(Qt.AlignCenter)
-        self.info_widget.difficulty_layout.addWidget(self.info_widget.difficulty_label)
-        self.info_widget.difficulty_layout.addWidget(self.info_widget.difficulty_line)
-        
-        self.info_widget.level_layout = QVBoxLayout()
-        self.info_widget.level_label = QLabel("Level")
-        self.info_widget.level_label.setAlignment(Qt.AlignCenter)
-        self.info_widget.level_line = QLineEdit()
-        self.info_widget.level_line.setReadOnly(True)
-        self.info_widget.level_line.setAlignment(Qt.AlignCenter)
-        self.info_widget.level_layout.addWidget(self.info_widget.level_label)
-        self.info_widget.level_layout.addWidget(self.info_widget.level_line)
-        
-        self.info_widget.total_notes_layout = QVBoxLayout()
-        self.info_widget.total_notes_label = QLabel("Notes")
-        self.info_widget.total_notes_label.setAlignment(Qt.AlignCenter)
-        self.info_widget.total_notes_line = QLineEdit()
-        self.info_widget.total_notes_line.setReadOnly(True)
-        self.info_widget.total_notes_line.setAlignment(Qt.AlignCenter)
-        self.info_widget.total_notes_layout.addWidget(self.info_widget.total_notes_label)
-        self.info_widget.total_notes_layout.addWidget(self.info_widget.total_notes_line)
-        
-        self.info_widget.save = QPushButton("Save")
-        self.info_widget.save.clicked.connect(lambda: self.save_chart())
-        self.info_widget.save.setSizePolicy(QSizePolicy.Preferred, QSizePolicy.Preferred)
-        
-        self.info_widget.song_info_layout = QHBoxLayout()
-        self.info_widget.song_info_layout.addLayout(self.info_widget.title_layout, 9)
-        self.info_widget.song_info_layout.addLayout(self.info_widget.difficulty_layout, 2)
-        self.info_widget.song_info_layout.addLayout(self.info_widget.level_layout, 2)
-        self.info_widget.song_info_layout.addLayout(self.info_widget.total_notes_layout, 2)
-        self.info_widget.song_info_layout.addWidget(self.info_widget.save, 2)
-        self.info_widget.layout.addLayout(self.info_widget.song_info_layout)
-    
-    def _setup_chart_mode(self):
-        self.info_widget.mode_button_group = QButtonGroup(self.info_widget)
-        
-        self.info_widget.mode_label = QLabel('Chart Mode')
-        
-        self.info_widget.mode_default_button = QRadioButton('Default')
-        self.info_widget.mode_default_button.setChecked(True)
-        self.info_widget.mode_default_button.toggled.connect(self.set_chart_mode)
-        self.info_widget.mode_button_group.addButton(self.info_widget.mode_default_button, 0)
-        
-        self.info_widget.mode_perfect_button = QRadioButton('Perfect')
-        self.info_widget.mode_perfect_button.setCheckable(False)
-        self.info_widget.mode_perfect_button.toggled.connect(self.set_chart_mode)
-        self.info_widget.mode_button_group.addButton(self.info_widget.mode_perfect_button, 1)
-        
-        self.info_widget.mode_abuse_button = QRadioButton('Abuse')
-        self.info_widget.mode_abuse_button.setCheckable(False)
-        self.info_widget.mode_abuse_button.toggled.connect(self.set_chart_mode)
-        self.info_widget.mode_button_group.addButton(self.info_widget.mode_abuse_button, 2)
-        
-        self.info_widget.mode_custom_button = QRadioButton('Custom')
-        self.info_widget.mode_custom_button.setCheckable(False)
-        self.info_widget.mode_custom_button.toggled.connect(self.set_chart_mode)
-        self.info_widget.mode_button_group.addButton(self.info_widget.mode_custom_button, 3)
-        
-        self.info_widget.mode_button_layout = QHBoxLayout()
-        self.info_widget.mode_button_layout.addStretch(1)
-        self.info_widget.mode_button_layout.addWidget(self.info_widget.mode_label, 2)
-        self.info_widget.mode_button_layout.addWidget(self.info_widget.mode_default_button, 2)
-        self.info_widget.mode_button_layout.addWidget(self.info_widget.mode_perfect_button, 2)
-        self.info_widget.mode_button_layout.addWidget(self.info_widget.mode_abuse_button, 2)
-        self.info_widget.mode_button_layout.addWidget(self.info_widget.mode_custom_button, 2)
-        self.info_widget.layout.addLayout(self.info_widget.mode_button_layout)
-    
-    def _setup_note_info(self):
-        self.info_widget.note_number_layout = QVBoxLayout()
-        self.info_widget.note_number_label = QLabel("Note Number")
-        self.info_widget.note_number_label.setAlignment(Qt.AlignCenter)
-        self.info_widget.note_number_line = QLineEdit()
-        self.info_widget.note_number_line.setReadOnly(True)
-        self.info_widget.note_number_line.setAlignment(Qt.AlignCenter)
-        self.info_widget.note_number_layout.addWidget(self.info_widget.note_number_label)
-        self.info_widget.note_number_layout.addWidget(self.info_widget.note_number_line)
-        
-        self.info_widget.note_second_layout = QVBoxLayout()
-        self.info_widget.note_second_label = QLabel("Note Time")
-        self.info_widget.note_second_label.setAlignment(Qt.AlignCenter)
-        self.info_widget.note_second_line = QLineEdit()
-        self.info_widget.note_second_line.setReadOnly(True)
-        self.info_widget.note_second_line.setAlignment(Qt.AlignCenter)
-        self.info_widget.note_second_layout.addWidget(self.info_widget.note_second_label)
-        self.info_widget.note_second_layout.addWidget(self.info_widget.note_second_line)
-        
-        self.info_widget.note_type_layout = QVBoxLayout()
-        self.info_widget.note_type_label = QLabel("Note Type")
-        self.info_widget.note_type_label.setAlignment(Qt.AlignCenter)
-        self.info_widget.note_type_line = QLineEdit()
-        self.info_widget.note_type_line.setReadOnly(True)
-        self.info_widget.note_type_line.setAlignment(Qt.AlignCenter)
-        self.info_widget.note_type_layout.addWidget(self.info_widget.note_type_label)
-        self.info_widget.note_type_layout.addWidget(self.info_widget.note_type_line)
-        
-        self.info_widget.note_widget = QWidget()
-        self.info_widget.note_layout = QVBoxLayout(self.info_widget.note_widget)
-        
-        self.info_widget.note_info_layout = QHBoxLayout()
-        self.info_widget.note_info_layout.addLayout(self.info_widget.note_number_layout)
-        self.info_widget.note_info_layout.addLayout(self.info_widget.note_second_layout)
-        self.info_widget.note_info_layout.addLayout(self.info_widget.note_type_layout)
-        self.info_widget.note_layout.addSpacing(6)
-        self.info_widget.note_layout.addLayout(self.info_widget.note_info_layout)
-        
-    def _setup_note_score_info(self):
-        self.info_widget.note_life_layout = QVBoxLayout()
-        self.info_widget.note_life_label = QLabel("Life")
-        self.info_widget.note_life_label.setAlignment(Qt.AlignCenter)
-        self.info_widget.note_life_line = QLineEdit()
-        self.info_widget.note_life_line.setReadOnly(True)
-        self.info_widget.note_life_line.setAlignment(Qt.AlignCenter)
-        self.info_widget.note_life_layout.addWidget(self.info_widget.note_life_label)
-        self.info_widget.note_life_layout.addWidget(self.info_widget.note_life_line)
-        
-        self.info_widget.note_combo_layout = QVBoxLayout()
-        self.info_widget.note_combo_label = QLabel("Combo")
-        self.info_widget.note_combo_label.setAlignment(Qt.AlignCenter)
-        self.info_widget.note_combo_line = QLineEdit()
-        self.info_widget.note_combo_line.setReadOnly(True)
-        self.info_widget.note_combo_line.setAlignment(Qt.AlignCenter)
-        self.info_widget.note_combo_layout.addWidget(self.info_widget.note_combo_label)
-        self.info_widget.note_combo_layout.addWidget(self.info_widget.note_combo_line)
-        
-        self.info_widget.note_score_bonus_layout = QVBoxLayout()
-        self.info_widget.note_score_bonus_label = QLabel("Score bonus")
-        self.info_widget.note_score_bonus_label.setAlignment(Qt.AlignCenter)
-        self.info_widget.note_score_bonus_line = QLineEdit()
-        self.info_widget.note_score_bonus_line.setReadOnly(True)
-        self.info_widget.note_score_bonus_line.setAlignment(Qt.AlignCenter)
-        self.info_widget.note_score_bonus_layout.addWidget(self.info_widget.note_score_bonus_label)
-        self.info_widget.note_score_bonus_layout.addWidget(self.info_widget.note_score_bonus_line)
-        
-        self.info_widget.note_combo_bonus_layout = QVBoxLayout()
-        self.info_widget.note_combo_bonus_label = QLabel("Combo bonus")
-        self.info_widget.note_combo_bonus_label.setAlignment(Qt.AlignCenter)
-        self.info_widget.note_combo_bonus_line = QLineEdit()
-        self.info_widget.note_combo_bonus_line.setReadOnly(True)
-        self.info_widget.note_combo_bonus_line.setAlignment(Qt.AlignCenter)
-        self.info_widget.note_combo_bonus_layout.addWidget(self.info_widget.note_combo_bonus_label)
-        self.info_widget.note_combo_bonus_layout.addWidget(self.info_widget.note_combo_bonus_line)
-        
-        self.info_widget.note_note_score_layout = QVBoxLayout()
-        self.info_widget.note_note_score_label = QLabel("Note Score")
-        self.info_widget.note_note_score_label.setAlignment(Qt.AlignCenter)
-        self.info_widget.note_note_score_line = QLineEdit()
-        self.info_widget.note_note_score_line.setReadOnly(True)
-        self.info_widget.note_note_score_line.setAlignment(Qt.AlignCenter)
-        self.info_widget.note_note_score_layout.addWidget(self.info_widget.note_note_score_label)
-        self.info_widget.note_note_score_layout.addWidget(self.info_widget.note_note_score_line)
-        
-        self.info_widget.note_current_score_layout = QVBoxLayout()
-        self.info_widget.note_current_score_label = QLabel("Current Score")
-        self.info_widget.note_current_score_label.setAlignment(Qt.AlignCenter)
-        self.info_widget.note_current_score_line = QLineEdit()
-        self.info_widget.note_current_score_line.setReadOnly(True)
-        self.info_widget.note_current_score_line.setAlignment(Qt.AlignCenter)
-        self.info_widget.note_current_score_layout.addWidget(self.info_widget.note_current_score_label)
-        self.info_widget.note_current_score_layout.addWidget(self.info_widget.note_current_score_line)
-        
-        self.info_widget.note_score_general_layout = QHBoxLayout()
-        self.info_widget.note_score_general_layout.addLayout(self.info_widget.note_life_layout)
-        self.info_widget.note_score_general_layout.addLayout(self.info_widget.note_combo_layout)
-        self.info_widget.note_score_general_layout.addLayout(self.info_widget.note_score_bonus_layout)
-        self.info_widget.note_score_general_layout.addLayout(self.info_widget.note_combo_bonus_layout)
-        self.info_widget.note_score_general_layout.addLayout(self.info_widget.note_note_score_layout)
-        self.info_widget.note_score_general_layout.addLayout(self.info_widget.note_current_score_layout)
-        
-        self.info_widget.note_score_skill = QTreeWidget()
-        self.info_widget.note_score_skill.header().setVisible(False)
-        self.info_widget.note_score_skill.setFixedHeight(70)
-        self.info_widget.note_combo_skill = QTreeWidget()
-        self.info_widget.note_combo_skill.header().setVisible(False)
-        self.info_widget.note_combo_skill.setFixedHeight(70)
-        
-        self.info_widget.note_skills_layout = QHBoxLayout()
-        self.info_widget.note_skills_layout.addWidget(self.info_widget.note_score_skill)
-        self.info_widget.note_skills_layout.addWidget(self.info_widget.note_combo_skill)
-        
-        self.info_widget.note_score_widget = QWidget()
-        self.info_widget.note_score_layout = QVBoxLayout(self.info_widget.note_score_widget)
-        
-        self.info_widget.note_score_layout.addLayout(self.info_widget.note_score_general_layout)
-        self.info_widget.note_score_layout.addLayout(self.info_widget.note_skills_layout)
-        
-        self.info_widget.note_score_info_widget = QStackedWidget()
-        self.info_widget.note_score_info_widget.addWidget(QWidget())
-        self.info_widget.note_score_info_widget.addWidget(self.info_widget.note_score_widget)
-        self.info_widget.note_score_info_widget.setCurrentIndex(0)
-        
-        self.info_widget.note_layout.addWidget(self.info_widget.note_score_info_widget)
-        self.info_widget.detail_widget.addWidget(self.info_widget.note_widget)
-
-    def _setup_skill_info(self):
-        self.info_widget.skill_type_layout = QVBoxLayout()
-        self.info_widget.skill_type_label = QLabel("Skill Type")
-        self.info_widget.skill_type_label.setAlignment(Qt.AlignCenter)
-        self.info_widget.skill_type_line = QLineEdit()
-        self.info_widget.skill_type_line.setReadOnly(True)
-        self.info_widget.skill_type_line.setAlignment(Qt.AlignCenter)
-        self.info_widget.skill_type_layout.addWidget(self.info_widget.skill_type_label)
-        self.info_widget.skill_type_layout.addWidget(self.info_widget.skill_type_line)
-        
-        self.info_widget.skill_time_layout = QVBoxLayout()
-        self.info_widget.skill_time_label = QLabel("Skill Time")
-        self.info_widget.skill_time_label.setAlignment(Qt.AlignCenter)
-        self.info_widget.skill_time_line = QLineEdit()
-        self.info_widget.skill_time_line.setReadOnly(True)
-        self.info_widget.skill_time_line.setAlignment(Qt.AlignCenter)
-        self.info_widget.skill_time_layout.addWidget(self.info_widget.skill_time_label)
-        self.info_widget.skill_time_layout.addWidget(self.info_widget.skill_time_line)
-        
-        self.info_widget.skill_prob_layout = QVBoxLayout()
-        self.info_widget.skill_prob_label = QLabel("Probability")
-        self.info_widget.skill_prob_label.setAlignment(Qt.AlignCenter)
-        self.info_widget.skill_prob_line = QLineEdit()
-        self.info_widget.skill_prob_line.setReadOnly(True)
-        self.info_widget.skill_prob_line.setAlignment(Qt.AlignCenter)
-        self.info_widget.skill_prob_layout.addWidget(self.info_widget.skill_prob_label)
-        self.info_widget.skill_prob_layout.addWidget(self.info_widget.skill_prob_line)
-        
-        self.info_widget.skill_description_label = QLabel("Effect")
-        self.info_widget.skill_description_label.setAlignment(Qt.AlignCenter)
-        self.info_widget.skill_description_line = QTextEdit()
-        fm = QFontMetrics(self.info_widget.skill_description_line.font())
-        self.info_widget.skill_description_line.setMaximumHeight(fm.height() * 2 + fm.leading() + 10)
-        self.info_widget.skill_description_line.setVerticalScrollBarPolicy(Qt.ScrollBarAlwaysOff)
-        self.info_widget.skill_description_line.setReadOnly(True)
-        self.info_widget.skill_description_line.setAlignment(Qt.AlignCenter)
-        
-        self.info_widget.skill_description_layout = QVBoxLayout()
-        self.info_widget.skill_description_layout.addWidget(self.info_widget.skill_description_label)
-        self.info_widget.skill_description_layout.addWidget(self.info_widget.skill_description_line)
-        
-        self.info_widget.skill_detail_widget = QStackedWidget()
-        self.info_widget.skill_detail_widget.setSizePolicy(QSizePolicy.Preferred, QSizePolicy.Maximum)
-        self.info_widget.skill_detail_widget.addWidget(QWidget())
-        self.info_widget.skill_detail_widget.setCurrentIndex(0)
-        
-        self.info_widget.skill_detail_encore_widget = QWidget()
-        self.info_widget.skill_detail_encore_layout = QVBoxLayout(self.info_widget.skill_detail_encore_widget)
-        
-        self.info_widget.skill_detail_encore_label = QLabel("Encored skill : ")
-        self.info_widget.skill_detail_encore_label.setAlignment(Qt.AlignCenter)
-        self.info_widget.skill_detail_encore_line = QLineEdit()
-        self.info_widget.skill_detail_encore_line.setReadOnly(True)
-        self.info_widget.skill_detail_encore_line.setAlignment(Qt.AlignCenter)
-        self.info_widget.skill_detail_encore_label_ = QLabel("which was activated at")
-        self.info_widget.skill_detail_encore_label_.setAlignment(Qt.AlignCenter)
-        self.info_widget.skill_detail_encore_line_ = QLineEdit()
-        self.info_widget.skill_detail_encore_line_.setReadOnly(True)
-        self.info_widget.skill_detail_encore_line_.setAlignment(Qt.AlignCenter)
-        self.info_widget.skill_detail_encore_top_layout = QHBoxLayout()
-        self.info_widget.skill_detail_encore_top_layout.addWidget(self.info_widget.skill_detail_encore_label, 2)
-        self.info_widget.skill_detail_encore_top_layout.addWidget(self.info_widget.skill_detail_encore_line, 2)
-        self.info_widget.skill_detail_encore_top_layout.addWidget(self.info_widget.skill_detail_encore_label_, 2)
-        self.info_widget.skill_detail_encore_top_layout.addWidget(self.info_widget.skill_detail_encore_line_, 1)
-        self.info_widget.skill_detail_encore_layout.addLayout(self.info_widget.skill_detail_encore_top_layout)
-        
-        self.info_widget.skill_detail_sparkle_widget = QWidget()
-        self.info_widget.skill_detail_sparkle_layout = QHBoxLayout(self.info_widget.skill_detail_sparkle_widget)
-        
-        self.info_widget.skill_detail_sparkle_life_layout = QHBoxLayout()
-        self.info_widget.skill_detail_sparkle_life_label = QLabel("Current life :")
-        self.info_widget.skill_detail_sparkle_life_label.setAlignment(Qt.AlignCenter)
-        self.info_widget.skill_detail_sparkle_life_line = QLineEdit()
-        self.info_widget.skill_detail_sparkle_life_line.setAlignment(Qt.AlignCenter)
-        self.info_widget.skill_detail_sparkle_life_line.setSizePolicy(QSizePolicy.Preferred, QSizePolicy.Fixed)
-        self.info_widget.skill_detail_sparkle_life_line.setToolTip("Life Sparkle COMBO BONUS UP value can change while the skill is active.\n" + 
-                                                                     "The default value shown here is the life value at the moment of skill activation.")
-        self.info_widget.skill_detail_sparkle_life_line.setValidator(QIntValidator(1, 9999, None))
-        self.info_widget.skill_detail_sparkle_life_line.editingFinished.connect(lambda: self.update_sparkle_value())
-        self.info_widget.skill_detail_sparkle_combo_layout = QHBoxLayout()
-        self.info_widget.skill_detail_sparkle_combo_label = QLabel("Life Sparkle COMBO BONUS :")
-        self.info_widget.skill_detail_sparkle_combo_label.setAlignment(Qt.AlignCenter)
-        self.info_widget.skill_detail_sparkle_combo_line = QLineEdit()
-        self.info_widget.skill_detail_sparkle_combo_line.setReadOnly(True)
-        self.info_widget.skill_detail_sparkle_combo_line.setAlignment(Qt.AlignCenter)
-        self.info_widget.skill_detail_sparkle_combo_line.setSizePolicy(QSizePolicy.Preferred, QSizePolicy.Fixed)
-        self.info_widget.skill_detail_sparkle_life_layout.addWidget(self.info_widget.skill_detail_sparkle_life_label)
-        self.info_widget.skill_detail_sparkle_life_layout.addWidget(self.info_widget.skill_detail_sparkle_life_line)
-        self.info_widget.skill_detail_sparkle_combo_layout.addWidget(self.info_widget.skill_detail_sparkle_combo_label)
-        self.info_widget.skill_detail_sparkle_combo_layout.addWidget(self.info_widget.skill_detail_sparkle_combo_line)
-        self.info_widget.skill_detail_sparkle_layout.addLayout(self.info_widget.skill_detail_sparkle_life_layout)
-        self.info_widget.skill_detail_sparkle_layout.addSpacing(12)
-        self.info_widget.skill_detail_sparkle_layout.addLayout(self.info_widget.skill_detail_sparkle_combo_layout)
-        
-        self.info_widget.skill_detail_motif_widget = QWidget()
-        self.info_widget.skill_detail_motif_layout = QHBoxLayout(self.info_widget.skill_detail_motif_widget)
-        
-        self.info_widget.skill_detail_motif_appeal_layout = QHBoxLayout()
-        self.info_widget.skill_detail_motif_appeal_label = QLabel("Appeal of the unit :")
-        self.info_widget.skill_detail_motif_appeal_label.setAlignment(Qt.AlignCenter)
-        self.info_widget.skill_detail_motif_appeal_line = QLineEdit()
-        self.info_widget.skill_detail_motif_appeal_line.setAlignment(Qt.AlignCenter)
-        self.info_widget.skill_detail_motif_appeal_line.setSizePolicy(QSizePolicy.Preferred, QSizePolicy.Fixed)
-        self.info_widget.skill_detail_motif_appeal_line.setValidator(QIntValidator(0, 99999, None))
-        self.info_widget.skill_detail_motif_appeal_line.editingFinished.connect(lambda: self.update_motif_value())
-        self.info_widget.skill_detail_motif_score_layout = QHBoxLayout()
-        self.info_widget.skill_detail_motif_score_label = QLabel("Motif SCORE UP :")
-        self.info_widget.skill_detail_motif_score_label.setAlignment(Qt.AlignCenter)
-        self.info_widget.skill_detail_motif_score_line = QLineEdit()
-        self.info_widget.skill_detail_motif_score_line.setReadOnly(True)
-        self.info_widget.skill_detail_motif_score_line.setAlignment(Qt.AlignCenter)
-        self.info_widget.skill_detail_motif_score_line.setSizePolicy(QSizePolicy.Preferred, QSizePolicy.Fixed)
-        self.info_widget.skill_detail_motif_appeal_layout.addWidget(self.info_widget.skill_detail_motif_appeal_label)
-        self.info_widget.skill_detail_motif_appeal_layout.addWidget(self.info_widget.skill_detail_motif_appeal_line)
-        self.info_widget.skill_detail_motif_score_layout.addWidget(self.info_widget.skill_detail_motif_score_label)
-        self.info_widget.skill_detail_motif_score_layout.addWidget(self.info_widget.skill_detail_motif_score_line)
-        self.info_widget.skill_detail_motif_layout.addLayout(self.info_widget.skill_detail_motif_appeal_layout)
-        self.info_widget.skill_detail_motif_layout.addSpacing(12)
-        self.info_widget.skill_detail_motif_layout.addLayout(self.info_widget.skill_detail_motif_score_layout)
-        
-        self.info_widget.skill_detail_alt_widget = QWidget()
-        self.info_widget.skill_detail_alt_layout = QHBoxLayout(self.info_widget.skill_detail_alt_widget)
-        
-        self.info_widget.skill_detail_alt_tap_layout = QVBoxLayout()
-        self.info_widget.skill_detail_alt_tap_label = QLabel("TAP")
-        self.info_widget.skill_detail_alt_tap_label.setAlignment(Qt.AlignCenter)
-        self.info_widget.skill_detail_alt_tap_line = QLineEdit()
-        self.info_widget.skill_detail_alt_tap_line.setReadOnly(True)
-        self.info_widget.skill_detail_alt_tap_line.setAlignment(Qt.AlignCenter)
-        self.info_widget.skill_detail_alt_tap_update_index_line = QLineEdit()
-        self.info_widget.skill_detail_alt_tap_update_index_line.setReadOnly(True)
-        self.info_widget.skill_detail_alt_tap_update_index_line.setAlignment(Qt.AlignCenter)
-        self.info_widget.skill_detail_alt_tap_update_time_line = QLineEdit()
-        self.info_widget.skill_detail_alt_tap_update_time_line.setReadOnly(True)
-        self.info_widget.skill_detail_alt_tap_update_time_line.setAlignment(Qt.AlignCenter)
-        self.info_widget.skill_detail_alt_tap_layout.addWidget(self.info_widget.skill_detail_alt_tap_label)
-        self.info_widget.skill_detail_alt_tap_layout.addWidget(self.info_widget.skill_detail_alt_tap_line)
-        self.info_widget.skill_detail_alt_tap_layout.addWidget(self.info_widget.skill_detail_alt_tap_update_index_line)
-        self.info_widget.skill_detail_alt_tap_layout.addWidget(self.info_widget.skill_detail_alt_tap_update_time_line)
-        self.info_widget.skill_detail_alt_long_layout = QVBoxLayout()
-        self.info_widget.skill_detail_alt_long_label = QLabel("LONG")
-        self.info_widget.skill_detail_alt_long_label.setAlignment(Qt.AlignCenter)
-        self.info_widget.skill_detail_alt_long_line = QLineEdit()
-        self.info_widget.skill_detail_alt_long_line.setReadOnly(True)
-        self.info_widget.skill_detail_alt_long_line.setAlignment(Qt.AlignCenter)
-        self.info_widget.skill_detail_alt_long_update_index_line = QLineEdit()
-        self.info_widget.skill_detail_alt_long_update_index_line.setReadOnly(True)
-        self.info_widget.skill_detail_alt_long_update_index_line.setAlignment(Qt.AlignCenter)
-        self.info_widget.skill_detail_alt_long_update_time_line = QLineEdit()
-        self.info_widget.skill_detail_alt_long_update_time_line.setReadOnly(True)
-        self.info_widget.skill_detail_alt_long_update_time_line.setAlignment(Qt.AlignCenter)
-        self.info_widget.skill_detail_alt_long_layout.addWidget(self.info_widget.skill_detail_alt_long_label)
-        self.info_widget.skill_detail_alt_long_layout.addWidget(self.info_widget.skill_detail_alt_long_line)
-        self.info_widget.skill_detail_alt_long_layout.addWidget(self.info_widget.skill_detail_alt_long_update_index_line)
-        self.info_widget.skill_detail_alt_long_layout.addWidget(self.info_widget.skill_detail_alt_long_update_time_line)
-        self.info_widget.skill_detail_alt_flick_layout = QVBoxLayout()
-        self.info_widget.skill_detail_alt_flick_label = QLabel("FLICK")
-        self.info_widget.skill_detail_alt_flick_label.setAlignment(Qt.AlignCenter)
-        self.info_widget.skill_detail_alt_flick_line = QLineEdit()
-        self.info_widget.skill_detail_alt_flick_line.setReadOnly(True)
-        self.info_widget.skill_detail_alt_flick_line.setAlignment(Qt.AlignCenter)
-        self.info_widget.skill_detail_alt_flick_update_index_line = QLineEdit()
-        self.info_widget.skill_detail_alt_flick_update_index_line.setReadOnly(True)
-        self.info_widget.skill_detail_alt_flick_update_index_line.setAlignment(Qt.AlignCenter)
-        self.info_widget.skill_detail_alt_flick_update_time_line = QLineEdit()
-        self.info_widget.skill_detail_alt_flick_update_time_line.setReadOnly(True)
-        self.info_widget.skill_detail_alt_flick_update_time_line.setAlignment(Qt.AlignCenter)
-        self.info_widget.skill_detail_alt_flick_layout.addWidget(self.info_widget.skill_detail_alt_flick_label)
-        self.info_widget.skill_detail_alt_flick_layout.addWidget(self.info_widget.skill_detail_alt_flick_line)
-        self.info_widget.skill_detail_alt_flick_layout.addWidget(self.info_widget.skill_detail_alt_flick_update_index_line)
-        self.info_widget.skill_detail_alt_flick_layout.addWidget(self.info_widget.skill_detail_alt_flick_update_time_line)
-        self.info_widget.skill_detail_alt_slide_layout = QVBoxLayout()
-        self.info_widget.skill_detail_alt_slide_label = QLabel("SLIDE")
-        self.info_widget.skill_detail_alt_slide_label.setAlignment(Qt.AlignCenter)
-        self.info_widget.skill_detail_alt_slide_line = QLineEdit()
-        self.info_widget.skill_detail_alt_slide_line.setReadOnly(True)
-        self.info_widget.skill_detail_alt_slide_line.setAlignment(Qt.AlignCenter)
-        self.info_widget.skill_detail_alt_slide_update_index_line = QLineEdit()
-        self.info_widget.skill_detail_alt_slide_update_index_line.setReadOnly(True)
-        self.info_widget.skill_detail_alt_slide_update_index_line.setAlignment(Qt.AlignCenter)
-        self.info_widget.skill_detail_alt_slide_update_time_line = QLineEdit()
-        self.info_widget.skill_detail_alt_slide_update_time_line.setReadOnly(True)
-        self.info_widget.skill_detail_alt_slide_update_time_line.setAlignment(Qt.AlignCenter)
-        self.info_widget.skill_detail_alt_slide_layout.addWidget(self.info_widget.skill_detail_alt_slide_label)
-        self.info_widget.skill_detail_alt_slide_layout.addWidget(self.info_widget.skill_detail_alt_slide_line)
-        self.info_widget.skill_detail_alt_slide_layout.addWidget(self.info_widget.skill_detail_alt_slide_update_index_line)
-        self.info_widget.skill_detail_alt_slide_layout.addWidget(self.info_widget.skill_detail_alt_slide_update_time_line)
-        self.info_widget.skill_detail_alt_great_layout = QVBoxLayout()
-        self.info_widget.skill_detail_alt_great_label = QLabel("GREAT")
-        self.info_widget.skill_detail_alt_great_label.setAlignment(Qt.AlignCenter)
-        self.info_widget.skill_detail_alt_great_line = QLineEdit()
-        self.info_widget.skill_detail_alt_great_line.setReadOnly(True)
-        self.info_widget.skill_detail_alt_great_line.setAlignment(Qt.AlignCenter)
-        self.info_widget.skill_detail_alt_great_update_index_line = QLineEdit()
-        self.info_widget.skill_detail_alt_great_update_index_line.setReadOnly(True)
-        self.info_widget.skill_detail_alt_great_update_index_line.setAlignment(Qt.AlignCenter)
-        self.info_widget.skill_detail_alt_great_update_time_line = QLineEdit()
-        self.info_widget.skill_detail_alt_great_update_time_line.setReadOnly(True)
-        self.info_widget.skill_detail_alt_great_update_time_line.setAlignment(Qt.AlignCenter)
-        self.info_widget.skill_detail_alt_great_layout.addWidget(self.info_widget.skill_detail_alt_great_label)
-        self.info_widget.skill_detail_alt_great_layout.addWidget(self.info_widget.skill_detail_alt_great_line)
-        self.info_widget.skill_detail_alt_great_layout.addWidget(self.info_widget.skill_detail_alt_great_update_index_line)
-        self.info_widget.skill_detail_alt_great_layout.addWidget(self.info_widget.skill_detail_alt_great_update_time_line)
-        self.info_widget.skill_detail_alt_layout.addLayout(self.info_widget.skill_detail_alt_tap_layout)
-        self.info_widget.skill_detail_alt_layout.addLayout(self.info_widget.skill_detail_alt_long_layout)
-        self.info_widget.skill_detail_alt_layout.addLayout(self.info_widget.skill_detail_alt_flick_layout)
-        self.info_widget.skill_detail_alt_layout.addLayout(self.info_widget.skill_detail_alt_slide_layout)
-        self.info_widget.skill_detail_alt_layout.addLayout(self.info_widget.skill_detail_alt_great_layout)
-        
-        self.info_widget.skill_detail_ref_widget = QWidget()
-        self.info_widget.skill_detail_ref_layout = QHBoxLayout(self.info_widget.skill_detail_ref_widget)
-        
-        self.info_widget.skill_detail_ref_tap_layout = QVBoxLayout()
-        self.info_widget.skill_detail_ref_tap_label = QLabel("TAP")
-        self.info_widget.skill_detail_ref_tap_label.setAlignment(Qt.AlignCenter)
-        self.info_widget.skill_detail_ref_tap_line = QLineEdit()
-        self.info_widget.skill_detail_ref_tap_line.setReadOnly(True)
-        self.info_widget.skill_detail_ref_tap_line.setAlignment(Qt.AlignCenter)
-        self.info_widget.skill_detail_ref_tap_update_index_line = QLineEdit()
-        self.info_widget.skill_detail_ref_tap_update_index_line.setReadOnly(True)
-        self.info_widget.skill_detail_ref_tap_update_index_line.setAlignment(Qt.AlignCenter)
-        self.info_widget.skill_detail_ref_tap_update_time_line = QLineEdit()
-        self.info_widget.skill_detail_ref_tap_update_time_line.setReadOnly(True)
-        self.info_widget.skill_detail_ref_tap_update_time_line.setAlignment(Qt.AlignCenter)
-        self.info_widget.skill_detail_ref_tap_layout.addWidget(self.info_widget.skill_detail_ref_tap_label)
-        self.info_widget.skill_detail_ref_tap_layout.addWidget(self.info_widget.skill_detail_ref_tap_line)
-        self.info_widget.skill_detail_ref_tap_layout.addWidget(self.info_widget.skill_detail_ref_tap_update_index_line)
-        self.info_widget.skill_detail_ref_tap_layout.addWidget(self.info_widget.skill_detail_ref_tap_update_time_line)
-        self.info_widget.skill_detail_ref_long_layout = QVBoxLayout()
-        self.info_widget.skill_detail_ref_long_label = QLabel("LONG")
-        self.info_widget.skill_detail_ref_long_label.setAlignment(Qt.AlignCenter)
-        self.info_widget.skill_detail_ref_long_line = QLineEdit()
-        self.info_widget.skill_detail_ref_long_line.setReadOnly(True)
-        self.info_widget.skill_detail_ref_long_line.setAlignment(Qt.AlignCenter)
-        self.info_widget.skill_detail_ref_long_update_index_line = QLineEdit()
-        self.info_widget.skill_detail_ref_long_update_index_line.setReadOnly(True)
-        self.info_widget.skill_detail_ref_long_update_index_line.setAlignment(Qt.AlignCenter)
-        self.info_widget.skill_detail_ref_long_update_time_line = QLineEdit()
-        self.info_widget.skill_detail_ref_long_update_time_line.setReadOnly(True)
-        self.info_widget.skill_detail_ref_long_update_time_line.setAlignment(Qt.AlignCenter)
-        self.info_widget.skill_detail_ref_long_layout.addWidget(self.info_widget.skill_detail_ref_long_label)
-        self.info_widget.skill_detail_ref_long_layout.addWidget(self.info_widget.skill_detail_ref_long_line)
-        self.info_widget.skill_detail_ref_long_layout.addWidget(self.info_widget.skill_detail_ref_long_update_index_line)
-        self.info_widget.skill_detail_ref_long_layout.addWidget(self.info_widget.skill_detail_ref_long_update_time_line)
-        self.info_widget.skill_detail_ref_flick_layout = QVBoxLayout()
-        self.info_widget.skill_detail_ref_flick_label = QLabel("FLICK")
-        self.info_widget.skill_detail_ref_flick_label.setAlignment(Qt.AlignCenter)
-        self.info_widget.skill_detail_ref_flick_line = QLineEdit()
-        self.info_widget.skill_detail_ref_flick_line.setReadOnly(True)
-        self.info_widget.skill_detail_ref_flick_line.setAlignment(Qt.AlignCenter)
-        self.info_widget.skill_detail_ref_flick_update_index_line = QLineEdit()
-        self.info_widget.skill_detail_ref_flick_update_index_line.setReadOnly(True)
-        self.info_widget.skill_detail_ref_flick_update_index_line.setAlignment(Qt.AlignCenter)
-        self.info_widget.skill_detail_ref_flick_update_time_line = QLineEdit()
-        self.info_widget.skill_detail_ref_flick_update_time_line.setReadOnly(True)
-        self.info_widget.skill_detail_ref_flick_update_time_line.setAlignment(Qt.AlignCenter)
-        self.info_widget.skill_detail_ref_flick_layout.addWidget(self.info_widget.skill_detail_ref_flick_label)
-        self.info_widget.skill_detail_ref_flick_layout.addWidget(self.info_widget.skill_detail_ref_flick_line)
-        self.info_widget.skill_detail_ref_flick_layout.addWidget(self.info_widget.skill_detail_ref_flick_update_index_line)
-        self.info_widget.skill_detail_ref_flick_layout.addWidget(self.info_widget.skill_detail_ref_flick_update_time_line)
-        self.info_widget.skill_detail_ref_slide_layout = QVBoxLayout()
-        self.info_widget.skill_detail_ref_slide_label = QLabel("SLIDE")
-        self.info_widget.skill_detail_ref_slide_label.setAlignment(Qt.AlignCenter)
-        self.info_widget.skill_detail_ref_slide_line = QLineEdit()
-        self.info_widget.skill_detail_ref_slide_line.setReadOnly(True)
-        self.info_widget.skill_detail_ref_slide_line.setAlignment(Qt.AlignCenter)
-        self.info_widget.skill_detail_ref_slide_update_index_line = QLineEdit()
-        self.info_widget.skill_detail_ref_slide_update_index_line.setReadOnly(True)
-        self.info_widget.skill_detail_ref_slide_update_index_line.setAlignment(Qt.AlignCenter)
-        self.info_widget.skill_detail_ref_slide_update_time_line = QLineEdit()
-        self.info_widget.skill_detail_ref_slide_update_time_line.setReadOnly(True)
-        self.info_widget.skill_detail_ref_slide_update_time_line.setAlignment(Qt.AlignCenter)
-        self.info_widget.skill_detail_ref_slide_layout.addWidget(self.info_widget.skill_detail_ref_slide_label)
-        self.info_widget.skill_detail_ref_slide_layout.addWidget(self.info_widget.skill_detail_ref_slide_line)
-        self.info_widget.skill_detail_ref_slide_layout.addWidget(self.info_widget.skill_detail_ref_slide_update_index_line)
-        self.info_widget.skill_detail_ref_slide_layout.addWidget(self.info_widget.skill_detail_ref_slide_update_time_line)
-        self.info_widget.skill_detail_ref_great_layout = QVBoxLayout()
-        self.info_widget.skill_detail_ref_great_label = QLabel("GREAT")
-        self.info_widget.skill_detail_ref_great_label.setAlignment(Qt.AlignCenter)
-        self.info_widget.skill_detail_ref_great_line = QLineEdit()
-        self.info_widget.skill_detail_ref_great_line.setReadOnly(True)
-        self.info_widget.skill_detail_ref_great_line.setAlignment(Qt.AlignCenter)
-        self.info_widget.skill_detail_ref_great_update_index_line = QLineEdit()
-        self.info_widget.skill_detail_ref_great_update_index_line.setReadOnly(True)
-        self.info_widget.skill_detail_ref_great_update_index_line.setAlignment(Qt.AlignCenter)
-        self.info_widget.skill_detail_ref_great_update_time_line = QLineEdit()
-        self.info_widget.skill_detail_ref_great_update_time_line.setReadOnly(True)
-        self.info_widget.skill_detail_ref_great_update_time_line.setAlignment(Qt.AlignCenter)
-        self.info_widget.skill_detail_ref_great_layout.addWidget(self.info_widget.skill_detail_ref_great_label)
-        self.info_widget.skill_detail_ref_great_layout.addWidget(self.info_widget.skill_detail_ref_great_line)
-        self.info_widget.skill_detail_ref_great_layout.addWidget(self.info_widget.skill_detail_ref_great_update_index_line)
-        self.info_widget.skill_detail_ref_great_layout.addWidget(self.info_widget.skill_detail_ref_great_update_time_line)
-        self.info_widget.skill_detail_ref_combo_layout = QVBoxLayout()
-        self.info_widget.skill_detail_ref_combo_label = QLabel("COMBO")
-        self.info_widget.skill_detail_ref_combo_label.setAlignment(Qt.AlignCenter)
-        self.info_widget.skill_detail_ref_combo_line = QLineEdit()
-        self.info_widget.skill_detail_ref_combo_line.setReadOnly(True)
-        self.info_widget.skill_detail_ref_combo_line.setAlignment(Qt.AlignCenter)
-        self.info_widget.skill_detail_ref_combo_update_index_line = QLineEdit()
-        self.info_widget.skill_detail_ref_combo_update_index_line.setReadOnly(True)
-        self.info_widget.skill_detail_ref_combo_update_index_line.setAlignment(Qt.AlignCenter)
-        self.info_widget.skill_detail_ref_combo_update_time_line = QLineEdit()
-        self.info_widget.skill_detail_ref_combo_update_time_line.setReadOnly(True)
-        self.info_widget.skill_detail_ref_combo_update_time_line.setAlignment(Qt.AlignCenter)
-        self.info_widget.skill_detail_ref_combo_layout.addWidget(self.info_widget.skill_detail_ref_combo_label)
-        self.info_widget.skill_detail_ref_combo_layout.addWidget(self.info_widget.skill_detail_ref_combo_line)
-        self.info_widget.skill_detail_ref_combo_layout.addWidget(self.info_widget.skill_detail_ref_combo_update_index_line)
-        self.info_widget.skill_detail_ref_combo_layout.addWidget(self.info_widget.skill_detail_ref_combo_update_time_line)
-        self.info_widget.skill_detail_ref_layout.addLayout(self.info_widget.skill_detail_ref_tap_layout)
-        self.info_widget.skill_detail_ref_layout.addLayout(self.info_widget.skill_detail_ref_long_layout)
-        self.info_widget.skill_detail_ref_layout.addLayout(self.info_widget.skill_detail_ref_flick_layout)
-        self.info_widget.skill_detail_ref_layout.addLayout(self.info_widget.skill_detail_ref_slide_layout)
-        self.info_widget.skill_detail_ref_layout.addLayout(self.info_widget.skill_detail_ref_great_layout)
-        self.info_widget.skill_detail_ref_layout.addLayout(self.info_widget.skill_detail_ref_combo_layout)
-        
-        self.info_widget.skill_detail_magic_widget = QWidget()
-        self.info_widget.skill_detail_magic_layout = QVBoxLayout(self.info_widget.skill_detail_magic_widget)
-        self.info_widget.skill_detail_magic_note_layout = QHBoxLayout()
-        
-        self.info_widget.skill_detail_magic_tap_layout = QVBoxLayout()
-        self.info_widget.skill_detail_magic_tap_label = QLabel("TAP")
-        self.info_widget.skill_detail_magic_tap_label.setAlignment(Qt.AlignCenter)
-        self.info_widget.skill_detail_magic_tap_line = QLineEdit()
-        self.info_widget.skill_detail_magic_tap_line.setReadOnly(True)
-        self.info_widget.skill_detail_magic_tap_line.setAlignment(Qt.AlignCenter)
-        self.info_widget.skill_detail_magic_tap_layout.addWidget(self.info_widget.skill_detail_magic_tap_label)
-        self.info_widget.skill_detail_magic_tap_layout.addWidget(self.info_widget.skill_detail_magic_tap_line)
-        self.info_widget.skill_detail_magic_long_layout = QVBoxLayout()
-        self.info_widget.skill_detail_magic_long_label = QLabel("LONG")
-        self.info_widget.skill_detail_magic_long_label.setAlignment(Qt.AlignCenter)
-        self.info_widget.skill_detail_magic_long_line = QLineEdit()
-        self.info_widget.skill_detail_magic_long_line.setReadOnly(True)
-        self.info_widget.skill_detail_magic_long_line.setAlignment(Qt.AlignCenter)
-        self.info_widget.skill_detail_magic_long_layout.addWidget(self.info_widget.skill_detail_magic_long_label)
-        self.info_widget.skill_detail_magic_long_layout.addWidget(self.info_widget.skill_detail_magic_long_line)
-        self.info_widget.skill_detail_magic_flick_layout = QVBoxLayout()
-        self.info_widget.skill_detail_magic_flick_label = QLabel("FLICK")
-        self.info_widget.skill_detail_magic_flick_label.setAlignment(Qt.AlignCenter)
-        self.info_widget.skill_detail_magic_flick_line = QLineEdit()
-        self.info_widget.skill_detail_magic_flick_line.setReadOnly(True)
-        self.info_widget.skill_detail_magic_flick_line.setAlignment(Qt.AlignCenter)
-        self.info_widget.skill_detail_magic_flick_layout.addWidget(self.info_widget.skill_detail_magic_flick_label)
-        self.info_widget.skill_detail_magic_flick_layout.addWidget(self.info_widget.skill_detail_magic_flick_line)
-        self.info_widget.skill_detail_magic_slide_layout = QVBoxLayout()
-        self.info_widget.skill_detail_magic_slide_label = QLabel("SLIDE")
-        self.info_widget.skill_detail_magic_slide_label.setAlignment(Qt.AlignCenter)
-        self.info_widget.skill_detail_magic_slide_line = QLineEdit()
-        self.info_widget.skill_detail_magic_slide_line.setReadOnly(True)
-        self.info_widget.skill_detail_magic_slide_line.setAlignment(Qt.AlignCenter)
-        self.info_widget.skill_detail_magic_slide_layout.addWidget(self.info_widget.skill_detail_magic_slide_label)
-        self.info_widget.skill_detail_magic_slide_layout.addWidget(self.info_widget.skill_detail_magic_slide_line)
-        self.info_widget.skill_detail_magic_great_layout = QVBoxLayout()
-        self.info_widget.skill_detail_magic_great_label = QLabel("GREAT")
-        self.info_widget.skill_detail_magic_great_label.setAlignment(Qt.AlignCenter)
-        self.info_widget.skill_detail_magic_great_line = QLineEdit()
-        self.info_widget.skill_detail_magic_great_line.setReadOnly(True)
-        self.info_widget.skill_detail_magic_great_line.setAlignment(Qt.AlignCenter)
-        self.info_widget.skill_detail_magic_great_layout.addWidget(self.info_widget.skill_detail_magic_great_label)
-        self.info_widget.skill_detail_magic_great_layout.addWidget(self.info_widget.skill_detail_magic_great_line)
-        self.info_widget.skill_detail_magic_combo_layout = QVBoxLayout()
-        self.info_widget.skill_detail_magic_combo_label = QLabel("COMBO")
-        self.info_widget.skill_detail_magic_combo_label.setAlignment(Qt.AlignCenter)
-        self.info_widget.skill_detail_magic_combo_line = QLineEdit()
-        self.info_widget.skill_detail_magic_combo_line.setReadOnly(True)
-        self.info_widget.skill_detail_magic_combo_line.setAlignment(Qt.AlignCenter)
-        self.info_widget.skill_detail_magic_combo_layout.addWidget(self.info_widget.skill_detail_magic_combo_label)
-        self.info_widget.skill_detail_magic_combo_layout.addWidget(self.info_widget.skill_detail_magic_combo_line)
-        self.info_widget.skill_detail_magic_life_layout = QVBoxLayout()
-        self.info_widget.skill_detail_magic_life_label = QLabel("LIFE")
-        self.info_widget.skill_detail_magic_life_label.setAlignment(Qt.AlignCenter)
-        self.info_widget.skill_detail_magic_life_line = QLineEdit()
-        self.info_widget.skill_detail_magic_life_line.setReadOnly(True)
-        self.info_widget.skill_detail_magic_life_line.setAlignment(Qt.AlignCenter)
-        self.info_widget.skill_detail_magic_life_layout.addWidget(self.info_widget.skill_detail_magic_life_label)
-        self.info_widget.skill_detail_magic_life_layout.addWidget(self.info_widget.skill_detail_magic_life_line)
-        self.info_widget.skill_detail_magic_note_layout.addLayout(self.info_widget.skill_detail_magic_tap_layout)
-        self.info_widget.skill_detail_magic_note_layout.addLayout(self.info_widget.skill_detail_magic_long_layout)
-        self.info_widget.skill_detail_magic_note_layout.addLayout(self.info_widget.skill_detail_magic_flick_layout)
-        self.info_widget.skill_detail_magic_note_layout.addLayout(self.info_widget.skill_detail_magic_slide_layout)
-        self.info_widget.skill_detail_magic_note_layout.addLayout(self.info_widget.skill_detail_magic_great_layout)
-        self.info_widget.skill_detail_magic_note_layout.addLayout(self.info_widget.skill_detail_magic_combo_layout)
-        self.info_widget.skill_detail_magic_note_layout.addLayout(self.info_widget.skill_detail_magic_life_layout)
-        
-        self.info_widget.skill_detail_magic_support_boost_layout = QHBoxLayout()
-        self.info_widget.skill_detail_magic_support_layout = QVBoxLayout()
-        self.info_widget.skill_detail_magic_psupport_layout = QVBoxLayout()
-        self.info_widget.skill_detail_magic_psupport_label = QLabel("PERFECT SUPPORT")
-        self.info_widget.skill_detail_magic_psupport_label.setAlignment(Qt.AlignCenter)
-        self.info_widget.skill_detail_magic_psupport_line = QLineEdit()
-        self.info_widget.skill_detail_magic_psupport_line.setReadOnly(True)
-        self.info_widget.skill_detail_magic_psupport_line.setAlignment(Qt.AlignCenter)
-        self.info_widget.skill_detail_magic_psupport_layout.addWidget(self.info_widget.skill_detail_magic_psupport_label)
-        self.info_widget.skill_detail_magic_psupport_layout.addWidget(self.info_widget.skill_detail_magic_psupport_line)
-        self.info_widget.skill_detail_magic_csupport_layout = QVBoxLayout()
-        self.info_widget.skill_detail_magic_csupport_label = QLabel("COMBO SUPPORT")
-        self.info_widget.skill_detail_magic_csupport_label.setAlignment(Qt.AlignCenter)
-        self.info_widget.skill_detail_magic_csupport_line = QLineEdit()
-        self.info_widget.skill_detail_magic_csupport_line.setReadOnly(True)
-        self.info_widget.skill_detail_magic_csupport_line.setAlignment(Qt.AlignCenter)
-        self.info_widget.skill_detail_magic_csupport_layout.addWidget(self.info_widget.skill_detail_magic_csupport_label)
-        self.info_widget.skill_detail_magic_csupport_layout.addWidget(self.info_widget.skill_detail_magic_csupport_line)
-        self.info_widget.skill_detail_magic_support_layout.addLayout(self.info_widget.skill_detail_magic_psupport_layout)
-        self.info_widget.skill_detail_magic_support_layout.addSpacing(4)
-        self.info_widget.skill_detail_magic_support_layout.addLayout(self.info_widget.skill_detail_magic_csupport_layout)
-        
-        self.info_widget.skill_detail_magic_boost_layout = QGridLayout()
-        self.info_widget.skill_detail_magic_boost_score_label = QLabel("SCORE")
-        self.info_widget.skill_detail_magic_boost_score_label.setAlignment(Qt.AlignCenter)
-        self.info_widget.skill_detail_magic_boost_combo_label = QLabel("COMBO")
-        self.info_widget.skill_detail_magic_boost_combo_label.setAlignment(Qt.AlignCenter)
-        self.info_widget.skill_detail_magic_boost_life_label = QLabel("LIFE")
-        self.info_widget.skill_detail_magic_boost_life_label.setAlignment(Qt.AlignCenter)
-        self.info_widget.skill_detail_magic_boost_support_label = QLabel("SUPPORT")
-        self.info_widget.skill_detail_magic_boost_support_label.setAlignment(Qt.AlignCenter)
-        self.info_widget.skill_detail_magic_boost_cute_label = QLabel("CUTE")
-        self.info_widget.skill_detail_magic_boost_cute_label.setAlignment(Qt.AlignCenter)
-        self.info_widget.skill_detail_magic_boost_cool_label = QLabel("COOL")
-        self.info_widget.skill_detail_magic_boost_cool_label.setAlignment(Qt.AlignCenter)
-        self.info_widget.skill_detail_magic_boost_passion_label = QLabel("PASSION")
-        self.info_widget.skill_detail_magic_boost_passion_label.setAlignment(Qt.AlignCenter)
-        self.info_widget.skill_detail_magic_boost_score_cute_line = QLineEdit()
-        self.info_widget.skill_detail_magic_boost_score_cute_line.setReadOnly(True)
-        self.info_widget.skill_detail_magic_boost_score_cute_line.setAlignment(Qt.AlignCenter)
-        self.info_widget.skill_detail_magic_boost_score_cool_line = QLineEdit()
-        self.info_widget.skill_detail_magic_boost_score_cool_line.setReadOnly(True)
-        self.info_widget.skill_detail_magic_boost_score_cool_line.setAlignment(Qt.AlignCenter)
-        self.info_widget.skill_detail_magic_boost_score_passion_line = QLineEdit()
-        self.info_widget.skill_detail_magic_boost_score_passion_line.setReadOnly(True)
-        self.info_widget.skill_detail_magic_boost_score_passion_line.setAlignment(Qt.AlignCenter)
-        self.info_widget.skill_detail_magic_boost_combo_cute_line = QLineEdit()
-        self.info_widget.skill_detail_magic_boost_combo_cute_line.setReadOnly(True)
-        self.info_widget.skill_detail_magic_boost_combo_cute_line.setAlignment(Qt.AlignCenter)
-        self.info_widget.skill_detail_magic_boost_combo_cool_line = QLineEdit()
-        self.info_widget.skill_detail_magic_boost_combo_cool_line.setReadOnly(True)
-        self.info_widget.skill_detail_magic_boost_combo_cool_line.setAlignment(Qt.AlignCenter)
-        self.info_widget.skill_detail_magic_boost_combo_passion_line = QLineEdit()
-        self.info_widget.skill_detail_magic_boost_combo_passion_line.setReadOnly(True)
-        self.info_widget.skill_detail_magic_boost_combo_passion_line.setAlignment(Qt.AlignCenter)
-        self.info_widget.skill_detail_magic_boost_life_cute_line = QLineEdit()
-        self.info_widget.skill_detail_magic_boost_life_cute_line.setReadOnly(True)
-        self.info_widget.skill_detail_magic_boost_life_cute_line.setAlignment(Qt.AlignCenter)
-        self.info_widget.skill_detail_magic_boost_life_cool_line = QLineEdit()
-        self.info_widget.skill_detail_magic_boost_life_cool_line.setReadOnly(True)
-        self.info_widget.skill_detail_magic_boost_life_cool_line.setAlignment(Qt.AlignCenter)
-        self.info_widget.skill_detail_magic_boost_life_passion_line = QLineEdit()
-        self.info_widget.skill_detail_magic_boost_life_passion_line.setReadOnly(True)
-        self.info_widget.skill_detail_magic_boost_life_passion_line.setAlignment(Qt.AlignCenter)
-        self.info_widget.skill_detail_magic_boost_support_cute_line = QLineEdit()
-        self.info_widget.skill_detail_magic_boost_support_cute_line.setReadOnly(True)
-        self.info_widget.skill_detail_magic_boost_support_cute_line.setAlignment(Qt.AlignCenter)
-        self.info_widget.skill_detail_magic_boost_support_cool_line = QLineEdit()
-        self.info_widget.skill_detail_magic_boost_support_cool_line.setReadOnly(True)
-        self.info_widget.skill_detail_magic_boost_support_cool_line.setAlignment(Qt.AlignCenter)
-        self.info_widget.skill_detail_magic_boost_support_passion_line = QLineEdit()
-        self.info_widget.skill_detail_magic_boost_support_passion_line.setReadOnly(True)
-        self.info_widget.skill_detail_magic_boost_support_passion_line.setAlignment(Qt.AlignCenter)
-        self.info_widget.skill_detail_magic_boost_layout.addWidget(self.info_widget.skill_detail_magic_boost_score_label, 0, 1, 1, 1)
-        self.info_widget.skill_detail_magic_boost_layout.addWidget(self.info_widget.skill_detail_magic_boost_combo_label, 0, 2, 1, 1)
-        self.info_widget.skill_detail_magic_boost_layout.addWidget(self.info_widget.skill_detail_magic_boost_life_label, 0, 3, 1, 1)
-        self.info_widget.skill_detail_magic_boost_layout.addWidget(self.info_widget.skill_detail_magic_boost_support_label, 0, 4, 1, 1)
-        self.info_widget.skill_detail_magic_boost_layout.addWidget(self.info_widget.skill_detail_magic_boost_cute_label, 1, 0, 1, 1)
-        self.info_widget.skill_detail_magic_boost_layout.addWidget(self.info_widget.skill_detail_magic_boost_cool_label, 2, 0, 1, 1)
-        self.info_widget.skill_detail_magic_boost_layout.addWidget(self.info_widget.skill_detail_magic_boost_passion_label, 3, 0, 1, 1)
-        self.info_widget.skill_detail_magic_boost_layout.addWidget(self.info_widget.skill_detail_magic_boost_score_cute_line, 1, 1, 1, 1)
-        self.info_widget.skill_detail_magic_boost_layout.addWidget(self.info_widget.skill_detail_magic_boost_score_cool_line, 2, 1, 1, 1)
-        self.info_widget.skill_detail_magic_boost_layout.addWidget(self.info_widget.skill_detail_magic_boost_score_passion_line, 3, 1, 1, 1)
-        self.info_widget.skill_detail_magic_boost_layout.addWidget(self.info_widget.skill_detail_magic_boost_combo_cute_line, 1, 2, 1, 1)
-        self.info_widget.skill_detail_magic_boost_layout.addWidget(self.info_widget.skill_detail_magic_boost_combo_cool_line, 2, 2, 1, 1)
-        self.info_widget.skill_detail_magic_boost_layout.addWidget(self.info_widget.skill_detail_magic_boost_combo_passion_line, 3, 2, 1, 1)
-        self.info_widget.skill_detail_magic_boost_layout.addWidget(self.info_widget.skill_detail_magic_boost_life_cute_line, 1, 3, 1, 1)
-        self.info_widget.skill_detail_magic_boost_layout.addWidget(self.info_widget.skill_detail_magic_boost_life_cool_line, 2, 3, 1, 1)
-        self.info_widget.skill_detail_magic_boost_layout.addWidget(self.info_widget.skill_detail_magic_boost_life_passion_line, 3, 3, 1, 1)
-        self.info_widget.skill_detail_magic_boost_layout.addWidget(self.info_widget.skill_detail_magic_boost_support_cute_line, 1, 4, 1, 1)
-        self.info_widget.skill_detail_magic_boost_layout.addWidget(self.info_widget.skill_detail_magic_boost_support_cool_line, 2, 4, 1, 1)
-        self.info_widget.skill_detail_magic_boost_layout.addWidget(self.info_widget.skill_detail_magic_boost_support_passion_line, 3, 4, 1, 1)
-        self.info_widget.skill_detail_magic_support_boost_layout.addLayout(self.info_widget.skill_detail_magic_support_layout)
-        self.info_widget.skill_detail_magic_support_boost_layout.addSpacing(8)
-        self.info_widget.skill_detail_magic_support_boost_layout.addLayout(self.info_widget.skill_detail_magic_boost_layout)
-=======
         mode_id = self.info_widget.subwidgetgroups['mode_button'].checkedId()
         if self.chart_mode == ChartMode(mode_id):
             return
@@ -2660,189 +1207,7 @@
             """, [song_id, diff.value])
     diff_text = db.cachedb.execute_and_fetchone("SELECT text FROM difficulty_text WHERE id = ?", [diff.value])
     return data[0], diff_text[0], data[1], data[2]
->>>>>>> 3c64dd9e
-
-        self.info_widget.skill_detail_magic_misc_layout = QHBoxLayout()
-        self.info_widget.skill_detail_magic_guard_checkbox = QCheckBox("Prevent life decrease")
-        self.info_widget.skill_detail_magic_guard_checkbox.setAttribute(Qt.WA_TransparentForMouseEvents)
-        self.info_widget.skill_detail_magic_guard_checkbox.setFocusPolicy(Qt.NoFocus)
-        self.info_widget.skill_detail_magic_guard_checkbox.setStyleSheet("margin-left:50%; margin-right:50%;")
-        self.info_widget.skill_detail_magic_concentration_checkbox = QCheckBox("Halve PERFECT timing window")
-        self.info_widget.skill_detail_magic_concentration_checkbox.setAttribute(Qt.WA_TransparentForMouseEvents)
-        self.info_widget.skill_detail_magic_concentration_checkbox.setFocusPolicy(Qt.NoFocus)
-        self.info_widget.skill_detail_magic_concentration_checkbox.setStyleSheet("margin-left:10%; margin-right:10%;")
-        self.info_widget.skill_detail_magic_misc_layout.addWidget(self.info_widget.skill_detail_magic_guard_checkbox)
-        self.info_widget.skill_detail_magic_misc_layout.addWidget(self.info_widget.skill_detail_magic_concentration_checkbox)
-        self.info_widget.skill_detail_magic_layout.addLayout(self.info_widget.skill_detail_magic_note_layout)
-        self.info_widget.skill_detail_magic_layout.addSpacing(8)
-        self.info_widget.skill_detail_magic_layout.addLayout(self.info_widget.skill_detail_magic_support_boost_layout)
-        self.info_widget.skill_detail_magic_layout.addSpacing(8)
-        self.info_widget.skill_detail_magic_layout.addLayout(self.info_widget.skill_detail_magic_misc_layout)
-        
-        self.info_widget.skill_detail_mut_widget = QWidget()
-        self.info_widget.skill_detail_mut_layout = QHBoxLayout(self.info_widget.skill_detail_mut_widget)
-        self.info_widget.skill_detail_mut_combo_label = QLabel("COMBO BONUS")
-        self.info_widget.skill_detail_mut_combo_label.setAlignment(Qt.AlignCenter)
-        self.info_widget.skill_detail_mut_combo_line = QLineEdit()
-        self.info_widget.skill_detail_mut_combo_line.setReadOnly(True)
-        self.info_widget.skill_detail_mut_combo_line.setAlignment(Qt.AlignCenter)
-        self.info_widget.skill_detail_mut_combo_line.setSizePolicy(QSizePolicy.Minimum, QSizePolicy.Fixed)
-        self.info_widget.skill_detail_mut_combo_update_index_line = QLineEdit()
-        self.info_widget.skill_detail_mut_combo_update_index_line.setReadOnly(True)
-        self.info_widget.skill_detail_mut_combo_update_index_line.setAlignment(Qt.AlignCenter)
-        self.info_widget.skill_detail_mut_combo_update_index_line.setSizePolicy(QSizePolicy.Minimum, QSizePolicy.Fixed)
-        self.info_widget.skill_detail_mut_combo_update_time_line = QLineEdit()
-        self.info_widget.skill_detail_mut_combo_update_time_line.setReadOnly(True)
-        self.info_widget.skill_detail_mut_combo_update_time_line.setAlignment(Qt.AlignCenter)
-        self.info_widget.skill_detail_mut_combo_update_time_line.setSizePolicy(QSizePolicy.Minimum, QSizePolicy.Fixed)
-        self.info_widget.skill_detail_mut_layout.addWidget(self.info_widget.skill_detail_mut_combo_label)
-        self.info_widget.skill_detail_mut_layout.addWidget(self.info_widget.skill_detail_mut_combo_line)
-        self.info_widget.skill_detail_mut_layout.addWidget(self.info_widget.skill_detail_mut_combo_update_index_line)
-        self.info_widget.skill_detail_mut_layout.addWidget(self.info_widget.skill_detail_mut_combo_update_time_line)
-        
-        self.info_widget.skill_detail_widget.addWidget(self.info_widget.skill_detail_encore_widget)
-        self.info_widget.skill_detail_widget.addWidget(self.info_widget.skill_detail_sparkle_widget)
-        self.info_widget.skill_detail_widget.addWidget(self.info_widget.skill_detail_motif_widget)
-        self.info_widget.skill_detail_widget.addWidget(self.info_widget.skill_detail_alt_widget)
-        self.info_widget.skill_detail_widget.addWidget(self.info_widget.skill_detail_ref_widget)
-        self.info_widget.skill_detail_widget.addWidget(self.info_widget.skill_detail_magic_widget)
-        self.info_widget.skill_detail_widget.addWidget(self.info_widget.skill_detail_mut_widget)
-        
-        self.info_widget.skill_inactivation_widget = QStackedWidget()
-        self.info_widget.skill_inactivation_widget.setSizePolicy(QSizePolicy.Preferred, QSizePolicy.Maximum)
-        self.info_widget.skill_inactivation_widget.addWidget(QWidget())
-        self.info_widget.skill_inactivation_widget.setCurrentIndex(0)
-        self.info_widget.skill_inactivation_detail_widget = QWidget()
-        self.info_widget.skill_inactivation_detail_layout = QVBoxLayout(self.info_widget.skill_inactivation_detail_widget)
-        
-        self.info_widget.skill_inactivation_detail_label = QLabel("[！] This skill does not activate because of the following reason:")
-        self.info_widget.skill_inactivation_detail_label.setAlignment(Qt.AlignCenter)
-        self.info_widget.skill_inactivation_detail_line = QLineEdit()
-        self.info_widget.skill_inactivation_detail_line.setReadOnly(True)
-        self.info_widget.skill_inactivation_detail_line.setAlignment(Qt.AlignCenter)
-        self.info_widget.skill_inactivation_detail_layout.addWidget(self.info_widget.skill_inactivation_detail_label)
-        self.info_widget.skill_inactivation_detail_layout.addWidget(self.info_widget.skill_inactivation_detail_line)
-        self.info_widget.skill_inactivation_widget.addWidget(self.info_widget.skill_inactivation_detail_widget)
-        
-        self.info_widget.skill_widget = QWidget()
-        self.info_widget.skill_layout = QVBoxLayout(self.info_widget.skill_widget)
-        
-        self.info_widget.skill_info_layout = QHBoxLayout()
-        self.info_widget.skill_info_layout.addLayout(self.info_widget.skill_type_layout)
-        self.info_widget.skill_info_layout.addLayout(self.info_widget.skill_time_layout)
-        self.info_widget.skill_info_layout.addLayout(self.info_widget.skill_prob_layout)
-        
-        self.info_widget.skill_layout.addSpacing(6)
-        self.info_widget.skill_layout.addLayout(self.info_widget.skill_info_layout)
-        self.info_widget.skill_layout.addSpacing(6)
-        self.info_widget.skill_layout.addLayout(self.info_widget.skill_description_layout)
-        self.info_widget.skill_layout.addWidget(self.info_widget.skill_detail_widget)
-        self.info_widget.skill_layout.addWidget(self.info_widget.skill_inactivation_widget)
-        self.info_widget.detail_widget.addWidget(self.info_widget.skill_widget)
-
-<<<<<<< HEAD
-    def _setup_custom(self):
-        self.info_widget.custom_total_layout = QVBoxLayout()
-        self.info_widget.custom_total_label = QLabel("Total Score")
-        self.info_widget.custom_total_label.setAlignment(Qt.AlignCenter)
-        self.info_widget.custom_total_line = QLineEdit()
-        self.info_widget.custom_total_line.setReadOnly(True)
-        self.info_widget.custom_total_line.setAlignment(Qt.AlignCenter)
-        self.info_widget.custom_total_line.setSizePolicy(QSizePolicy.Minimum, QSizePolicy.Fixed)
-        self.info_widget.custom_total_layout.addWidget(self.info_widget.custom_total_label)
-        self.info_widget.custom_total_layout.addWidget(self.info_widget.custom_total_line)
-        
-        self.info_widget.custom_theoretic_layout = QVBoxLayout()
-        self.info_widget.custom_theoretic_label = QLabel("Theoretical Score")
-        self.info_widget.custom_theoretic_label.setAlignment(Qt.AlignCenter)
-        self.info_widget.custom_theoretic_line = QLineEdit()
-        self.info_widget.custom_theoretic_line.setReadOnly(True)
-        self.info_widget.custom_theoretic_line.setAlignment(Qt.AlignCenter)
-        self.info_widget.custom_theoretic_line.setSizePolicy(QSizePolicy.Minimum, QSizePolicy.Fixed)
-        self.info_widget.custom_theoretic_layout.addWidget(self.info_widget.custom_theoretic_label)
-        self.info_widget.custom_theoretic_layout.addWidget(self.info_widget.custom_theoretic_line)
-        self.info_widget.custom_score_layout = QHBoxLayout()
-        
-        self.info_widget.custom_skill_prob_layout = QVBoxLayout()
-        self.info_widget.custom_skill_prob_label = QLabel("Probability")
-        self.info_widget.custom_skill_prob_label.setAlignment(Qt.AlignCenter)
-        self.info_widget.custom_skill_prob_line = QLineEdit()
-        self.info_widget.custom_skill_prob_line.setReadOnly(True)
-        self.info_widget.custom_skill_prob_line.setAlignment(Qt.AlignCenter)
-        self.info_widget.custom_skill_prob_line.setSizePolicy(QSizePolicy.Minimum, QSizePolicy.Fixed)
-        self.info_widget.custom_skill_prob_layout.addWidget(self.info_widget.custom_skill_prob_label)
-        self.info_widget.custom_skill_prob_layout.addWidget(self.info_widget.custom_skill_prob_line)
-        self.info_widget.custom_score_layout = QHBoxLayout()
-        self.info_widget.custom_score_layout.addLayout(self.info_widget.custom_total_layout)
-        self.info_widget.custom_score_layout.addLayout(self.info_widget.custom_theoretic_layout)
-        self.info_widget.custom_score_layout.addLayout(self.info_widget.custom_skill_prob_layout)
-        
-        self.info_widget.custom_button_layout = QVBoxLayout()
-        self.info_widget.custom_update_button = QPushButton("Update")
-        self.info_widget.custom_update_button.clicked.connect(lambda: self.simulate_custom())
-        self.info_widget.custom_button_bottom_layout = QHBoxLayout()
-        self.info_widget.custom_reset_button = QPushButton("Reset All")
-        self.info_widget.custom_reset_button.clicked.connect(lambda: self.reset_all_custom_settings())
-        self.info_widget.custom_abuse_button = QPushButton("Toggle abuse")
-        self.info_widget.custom_abuse_button.clicked.connect(lambda: self.toggle_custom_abuse())
-        self.info_widget.custom_button_layout.addWidget(self.info_widget.custom_update_button)
-        self.info_widget.custom_button_bottom_layout.addWidget(self.info_widget.custom_reset_button)
-        self.info_widget.custom_button_bottom_layout.addWidget(self.info_widget.custom_abuse_button)
-        self.info_widget.custom_button_layout.addLayout(self.info_widget.custom_button_bottom_layout)
-        
-        self.info_widget.custom_general_layout = QHBoxLayout()
-        self.info_widget.custom_general_layout.addLayout(self.info_widget.custom_score_layout)
-        self.info_widget.custom_general_layout.addLayout(self.info_widget.custom_button_layout)
-        
-        self.info_widget.custom_skill_widget = QWidget()
-        self.info_widget.custom_skill_layout = QHBoxLayout(self.info_widget.custom_skill_widget)
-        self.info_widget.custom_skill_active_line = QLineEdit()
-        self.info_widget.custom_skill_active_line.setReadOnly(True)
-        self.info_widget.custom_skill_active_line.setAlignment(Qt.AlignCenter)
-        self.info_widget.custom_skill_active_line.setSizePolicy(QSizePolicy.Minimum, QSizePolicy.Fixed)
-        self.info_widget.custom_skill_active_button = QPushButton("Change Activation")
-        self.info_widget.custom_skill_active_button.clicked.connect(lambda: self.change_skill_activation())
-        self.info_widget.custom_skill_layout.addWidget(self.info_widget.custom_skill_active_line)
-        self.info_widget.custom_skill_layout.addWidget(self.info_widget.custom_skill_active_button)
-        
-        self.info_widget.custom_note_widget = QWidget()
-        self.info_widget.custom_note_layout = QHBoxLayout(self.info_widget.custom_note_widget)
-        self.info_widget.custom_note_offset_label = QLabel("Offset")
-        self.info_widget.custom_note_offset_label.setAlignment(Qt.AlignCenter)
-        self.info_widget.custom_note_offset_spinbox = QSpinBox()
-        self.info_widget.custom_note_offset_spinbox.setAlignment(Qt.AlignCenter)
-        self.info_widget.custom_note_offset_spinbox.setSingleStep(10)
-        self.info_widget.custom_note_offset_spinbox.setRange(0, 0)
-        self.info_widget.custom_note_offset_spinbox.valueChanged.connect(lambda: self.change_note_offset())
-        self.info_widget.custom_note_judgement_label = QLabel("Judgement")
-        self.info_widget.custom_note_judgement_label.setAlignment(Qt.AlignCenter)
-        self.info_widget.custom_note_judgement_line = QLineEdit()
-        self.info_widget.custom_note_judgement_line.setReadOnly(True)
-        self.info_widget.custom_note_judgement_line.setSizePolicy(QSizePolicy.Minimum, QSizePolicy.Fixed)
-        self.info_widget.custom_note_judgement_line.setAlignment(Qt.AlignCenter)
-        self.info_widget.custom_note_reset_button = QPushButton("Reset")
-        self.info_widget.custom_note_reset_button.clicked.connect(lambda: self.reset_note_offset())
-        self.info_widget.custom_note_layout.addWidget(self.info_widget.custom_note_offset_label)
-        self.info_widget.custom_note_layout.addWidget(self.info_widget.custom_note_offset_spinbox)
-        self.info_widget.custom_note_layout.addWidget(self.info_widget.custom_note_judgement_label)
-        self.info_widget.custom_note_layout.addWidget(self.info_widget.custom_note_judgement_line)
-        self.info_widget.custom_note_layout.addWidget(self.info_widget.custom_note_reset_button)
-        
-        self.info_widget.custom_detail_widget = QStackedWidget()
-        self.info_widget.custom_detail_widget.addWidget(QWidget())
-        self.info_widget.custom_detail_widget.addWidget(self.info_widget.custom_skill_widget)
-        self.info_widget.custom_detail_widget.addWidget(self.info_widget.custom_note_widget)
-        
-        self.info_widget.custom_setting_widget = QWidget()
-        self.info_widget.custom_setting_layout = QVBoxLayout(self.info_widget.custom_setting_widget)
-        
-        self.info_widget.custom_setting_layout.addSpacing(6)
-        self.info_widget.custom_setting_layout.addLayout(self.info_widget.custom_general_layout)
-        self.info_widget.custom_setting_layout.addWidget(self.info_widget.custom_detail_widget)
-        
-        self.info_widget.custom_widget.addWidget(self.info_widget.custom_setting_widget)
-        self.info_widget.custom_widget.setCurrentIndex(0)
-=======
+
+
 def dict_have_nonzero(d: dict) -> bool:
-    return len(d) == 0 or not any(d.values())
->>>>>>> 3c64dd9e
+    return len(d) == 0 or not any(d.values())