from __future__ import annotations

from typing import Union, Optional, TYPE_CHECKING, Dict, List, DefaultDict

from numpy import ndarray

from gui.events.utils.wrappers import BaseSimulationResultWithUuid
from logic.grandlive import GrandLive
from logic.grandunit import GrandUnit
from logic.live import Live
from logic.unit import Unit
from simulator import SimulationResult
from static.song_difficulty import Difficulty

if TYPE_CHECKING:
    from gui.viewmodels.simulator.calculator import CalculatorModel, CardsWithUnitUuidAndExtraData
    from gui.viewmodels.simulator.grandcalculator import GrandCalculatorModel


class GetAllCardsEvent:
    def __init__(self, model: Union[CalculatorModel, GrandCalculatorModel], row: Optional[int]):
        self.model = model
        self.row = row


class SimulationEvent:
<<<<<<< HEAD
    def __init__(self, uuid, short_uuid, abuse_load, appeals, autoplay, autoplay_offset, doublelife, extra_bonus,
                 extra_return, live, mirror, perfect_play, results, special_option, special_value,
                 support, times, unit, left_inclusive, right_inclusive, theoretical_simulation=False,
                 force_encore_amr_cache_to_encore_unit=False,
                 force_encore_magic_to_encore_unit=False,
                 allow_encore_magic_to_escape_max_agg=True,
                 allow_great=False,
                 cc_great=0
                 ):
=======
    def __init__(self, uuid: str, short_uuid: str, abuse_load: bool, appeals: int, autoplay: bool, autoplay_offset: int,
                 doublelife: bool, extra_bonus: ndarray, live: Union[Live, GrandLive], mirror: bool, perfect_play: bool,
                 special_option: int, special_value: int, support: int, times: int, unit: Union[Unit, GrandUnit],
                 left_inclusive: bool, right_inclusive: bool, force_encore_amr_cache_to_encore_unit: bool = False,
                 force_encore_magic_to_encore_unit: bool = False, allow_encore_magic_to_escape_max_agg: bool = True,
                 allow_great: bool = False):
>>>>>>> 3c64dd9e
        self.uuid = uuid
        self.short_uuid = short_uuid
        self.abuse_load = abuse_load
        self.appeals = appeals
        self.autoplay = autoplay
        self.autoplay_offset = autoplay_offset
        self.doublelife = doublelife
        self.extra_bonus = extra_bonus
        self.live = live
        self.mirror = mirror
        self.perfect_play = perfect_play
        self.special_option = special_option
        self.special_value = special_value
        self.support = support
        self.times = times
        self.unit = unit
        self.left_inclusive = left_inclusive
        self.right_inclusive = right_inclusive
        self.force_encore_amr_cache_to_encore_unit = force_encore_amr_cache_to_encore_unit
        self.force_encore_magic_to_encore_unit = force_encore_magic_to_encore_unit
        self.allow_encore_magic_to_escape_max_agg = allow_encore_magic_to_escape_max_agg
        self.allow_great = allow_great
        self.cc_great = cc_great


class DisplaySimulationResultEvent:
    def __init__(self, payload: BaseSimulationResultWithUuid):
        self.payload = payload


class AddEmptyUnitEvent:
    def __init__(self, active_tab: Union[CalculatorModel, GrandCalculatorModel]):
        self.active_tab = active_tab


class YoinkUnitEvent:
<<<<<<< HEAD
    def __init__(self, live_detail_id, rank, player_id):
=======
    def __init__(self, live_detail_id: int):
>>>>>>> 3c64dd9e
        self.live_detail_id = live_detail_id
        self.rank = rank
        self.player_id = player_id


class SetSupportCardsEvent:
    def __init__(self, extended_cards_data: CardsWithUnitUuidAndExtraData):
        self.extended_cards_data = extended_cards_data


class RequestSupportTeamEvent:
    def __init__(self):
        pass


class SupportTeamSetMusicEvent:
    def __init__(self, score_id: int, difficulty: Difficulty):
        self.score_id = score_id
        self.difficulty = difficulty


class PushCardEvent:
    def __init__(self, card_id: int, skip_guest_push: bool = False):
        self.card_id = card_id
        self.skip_guest_push = skip_guest_push


class ContextAwarePushCardEvent:
    def __init__(self, model: Union[CalculatorModel, GrandCalculatorModel], event: PushCardEvent):
        self.model = model
        self.event = event


class TurnOffRunningLabelFromUuidEvent:
    def __init__(self, uuid: str):
        self.uuid = uuid


class TurnOffRunningLabelFromUuidGrandEvent:
    def __init__(self, uuid: str):
        self.uuid = uuid


class TurnOffRunningLabelFromUuidGrandEvent:
    def __init__(self, uuid):
        self.uuid = uuid


class ToggleUnitLockingOptionsVisibilityEvent:
    def __init__(self):
        pass


class CacheSimulationEvent:
<<<<<<< HEAD
    def __init__(self, event):
        self.event = event
        

class CustomSimulationEvent:
    def __init__(self, simulation_event, skill_inactive_list, note_offset_dict):
        self.simulation_event = simulation_event
        self.skill_inactive_list = skill_inactive_list
        self.note_offset_dict = note_offset_dict


class CustomSimulationResultEvent:
    def __init__(self, result, live = None):
        self.result = result
        self.live = live
=======
    def __init__(self, event: SimulationEvent):
        self.event = event


class CustomSimulationEvent:
    def __init__(self, simulation_event: SimulationEvent,
                 deact_skills: Dict[int, List[int]], note_offsets: DefaultDict[int, int]):
        self.simulation_event = simulation_event
        self.deact_skills = deact_skills
        self.note_offsets = note_offsets


class CustomSimulationResultEvent:
    def __init__(self, live: Union[Live, GrandLive], result: SimulationResult):
        self.live = live
        self.result = result
>>>>>>> 3c64dd9e
<|MERGE_RESOLUTION|>--- conflicted
+++ resolved
@@ -24,24 +24,12 @@
 
 
 class SimulationEvent:
-<<<<<<< HEAD
-    def __init__(self, uuid, short_uuid, abuse_load, appeals, autoplay, autoplay_offset, doublelife, extra_bonus,
-                 extra_return, live, mirror, perfect_play, results, special_option, special_value,
-                 support, times, unit, left_inclusive, right_inclusive, theoretical_simulation=False,
-                 force_encore_amr_cache_to_encore_unit=False,
-                 force_encore_magic_to_encore_unit=False,
-                 allow_encore_magic_to_escape_max_agg=True,
-                 allow_great=False,
-                 cc_great=0
-                 ):
-=======
     def __init__(self, uuid: str, short_uuid: str, abuse_load: bool, appeals: int, autoplay: bool, autoplay_offset: int,
                  doublelife: bool, extra_bonus: ndarray, live: Union[Live, GrandLive], mirror: bool, perfect_play: bool,
                  special_option: int, special_value: int, support: int, times: int, unit: Union[Unit, GrandUnit],
                  left_inclusive: bool, right_inclusive: bool, force_encore_amr_cache_to_encore_unit: bool = False,
                  force_encore_magic_to_encore_unit: bool = False, allow_encore_magic_to_escape_max_agg: bool = True,
                  allow_great: bool = False):
->>>>>>> 3c64dd9e
         self.uuid = uuid
         self.short_uuid = short_uuid
         self.abuse_load = abuse_load
@@ -64,7 +52,6 @@
         self.force_encore_magic_to_encore_unit = force_encore_magic_to_encore_unit
         self.allow_encore_magic_to_escape_max_agg = allow_encore_magic_to_escape_max_agg
         self.allow_great = allow_great
-        self.cc_great = cc_great
 
 
 class DisplaySimulationResultEvent:
@@ -78,14 +65,8 @@
 
 
 class YoinkUnitEvent:
-<<<<<<< HEAD
-    def __init__(self, live_detail_id, rank, player_id):
-=======
     def __init__(self, live_detail_id: int):
->>>>>>> 3c64dd9e
         self.live_detail_id = live_detail_id
-        self.rank = rank
-        self.player_id = player_id
 
 
 class SetSupportCardsEvent:
@@ -126,34 +107,12 @@
         self.uuid = uuid
 
 
-class TurnOffRunningLabelFromUuidGrandEvent:
-    def __init__(self, uuid):
-        self.uuid = uuid
-
-
 class ToggleUnitLockingOptionsVisibilityEvent:
     def __init__(self):
         pass
 
 
 class CacheSimulationEvent:
-<<<<<<< HEAD
-    def __init__(self, event):
-        self.event = event
-        
-
-class CustomSimulationEvent:
-    def __init__(self, simulation_event, skill_inactive_list, note_offset_dict):
-        self.simulation_event = simulation_event
-        self.skill_inactive_list = skill_inactive_list
-        self.note_offset_dict = note_offset_dict
-
-
-class CustomSimulationResultEvent:
-    def __init__(self, result, live = None):
-        self.result = result
-        self.live = live
-=======
     def __init__(self, event: SimulationEvent):
         self.event = event
 
@@ -169,5 +128,4 @@
 class CustomSimulationResultEvent:
     def __init__(self, live: Union[Live, GrandLive], result: SimulationResult):
         self.live = live
-        self.result = result
->>>>>>> 3c64dd9e
+        self.result = result