--- conflicted
+++ resolved
@@ -65,16 +65,10 @@
 
 
 class YoinkUnitEvent:
-<<<<<<< HEAD
-    def __init__(self, live_detail_id: int, rank, player_id):
+    def __init__(self, live_detail_id: int, rank: int, player_id):
         self.live_detail_id = live_detail_id
         self.rank = rank
         self.player_id = player_id
-=======
-    def __init__(self, live_detail_id: int, rank: int):
-        self.live_detail_id = live_detail_id
-        self.rank = rank
->>>>>>> 19c89d6b
 
 
 class SetSupportCardsEvent:
